--- conflicted
+++ resolved
@@ -35,13 +35,9 @@
  * <p/>
  * Created by alfredhanssen on 4/25/15.
  */
-<<<<<<< HEAD
 @SuppressWarnings("unused")
-@UseStag
-=======
 // TODO: Remove the VideoFileDeserializer and use Stag instead, once API corrects log issue behind version 2/16/17 [KZ]
 // @UseStag(FieldOption.SERIALIZED_NAME)
->>>>>>> 96803224
 public class VideoFile implements Serializable {
 
     @UseStag
@@ -101,7 +97,6 @@
     // <editor-fold desc="Fields common between all file types">
     @Nullable
     @SerializedName("link_expiration_time")
-<<<<<<< HEAD
     protected Date mLinkExpirationTime;
 
     @SerializedName("link")
@@ -118,24 +113,6 @@
     @Nullable
     @SerializedName("license_link")
     protected String mLicenseLink;
-=======
-    Date mLinkExpirationTime;
-
-    @SerializedName("link")
-    String mLink;
-
-    @Nullable
-    @SerializedName("log")
-    String mLog;
-
-    @Nullable
-    @SerializedName("token")
-    String mToken;
-
-    @Nullable
-    @SerializedName("license_link")
-    String mLicenseLink;
->>>>>>> 96803224
 
     @Nullable
     public Date getLinkExpirationTime() {
@@ -180,17 +157,12 @@
     @Deprecated
     @Nullable
     @SerializedName("quality")
-<<<<<<< HEAD
     protected VideoQuality mQuality;
-=======
-    VideoQuality mQuality;
->>>>>>> 96803224
 
     /** expires will be removed in the future when {@link Video#mVideoFiles} is removed */
     @Deprecated
     @Nullable
     @SerializedName("expires")
-<<<<<<< HEAD
     protected Date mExpires;
 
     @Nullable
@@ -208,42 +180,15 @@
 
     @SerializedName("size")
     protected long mSize; // size of the file, in bytes
-=======
-    Date mExpires;
-
-    @Nullable
-    @SerializedName("type")
-    MimeType mMimeType;
-
-    @SerializedName("fps")
-    double mFps;
-
-    @SerializedName("width")
-    int mWidth;
-
-    @SerializedName("height")
-    int mHeight;
-
-    @SerializedName("size")
-    long mSize; // size of the file, in bytes
->>>>>>> 96803224
 
     /** The md5 provides us with a way to uniquely identify video files at {@link #getLink()} */
     @Nullable
     @SerializedName("md5")
-<<<<<<< HEAD
     protected String mMd5;
 
     @Nullable
     @SerializedName("created_time")
     protected Date mCreatedTime; // time indicating when this transcode was completed
-=======
-    String mMd5;
-
-    @Nullable
-    @SerializedName("created_time")
-    Date mCreatedTime; // time indicating when this transcode was completed
->>>>>>> 96803224
 
     /**
      * quality is no longer included in VideoFiles under {@link Video#getPlay()} - it will be removed
