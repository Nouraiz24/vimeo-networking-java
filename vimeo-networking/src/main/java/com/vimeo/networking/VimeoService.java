/*
 * Copyright (c) 2015 Vimeo (https://vimeo.com)
 *
 * Permission is hereby granted, free of charge, to any person obtaining a copy
 * of this software and associated documentation files (the "Software"), to deal
 * in the Software without restriction, including without limitation the rights
 * to use, copy, modify, merge, publish, distribute, sublicense, and/or sell
 * copies of the Software, and to permit persons to whom the Software is
 * furnished to do so, subject to the following conditions:
 *
 * The above copyright notice and this permission notice shall be included in all
 * copies or substantial portions of the Software.
 *
 * THE SOFTWARE IS PROVIDED "AS IS", WITHOUT WARRANTY OF ANY KIND, EXPRESS OR
 * IMPLIED, INCLUDING BUT NOT LIMITED TO THE WARRANTIES OF MERCHANTABILITY,
 * FITNESS FOR A PARTICULAR PURPOSE AND NONINFRINGEMENT. IN NO EVENT SHALL THE
 * AUTHORS OR COPYRIGHT HOLDERS BE LIABLE FOR ANY CLAIM, DAMAGES OR OTHER
 * LIABILITY, WHETHER IN AN ACTION OF CONTRACT, TORT OR OTHERWISE, ARISING FROM,
 * OUT OF OR IN CONNECTION WITH THE SOFTWARE OR THE USE OR OTHER DEALINGS IN THE
 * SOFTWARE.
 */

package com.vimeo.networking;

<<<<<<< HEAD
import com.vimeo.networking.AnnotatedConverterFactory.ConverterType;
import com.vimeo.networking.AnnotatedConverterFactory.Serializer;
=======
import com.vimeo.networking.model.Album;
import com.vimeo.networking.model.AlbumList;
>>>>>>> 6c5d002e
import com.vimeo.networking.model.Category;
import com.vimeo.networking.model.CategoryList;
import com.vimeo.networking.model.Channel;
import com.vimeo.networking.model.ChannelList;
import com.vimeo.networking.model.Comment;
import com.vimeo.networking.model.CommentList;
import com.vimeo.networking.model.Document;
import com.vimeo.networking.model.FeedList;
import com.vimeo.networking.model.PictureCollection;
import com.vimeo.networking.model.PictureResource;
import com.vimeo.networking.model.PinCodeInfo;
import com.vimeo.networking.model.RecommendationList;
import com.vimeo.networking.model.TextTrackList;
import com.vimeo.networking.model.User;
import com.vimeo.networking.model.UserList;
import com.vimeo.networking.model.Video;
import com.vimeo.networking.model.VideoList;
import com.vimeo.networking.model.VimeoAccount;
import com.vimeo.networking.model.appconfiguration.AppConfiguration;
import com.vimeo.networking.model.cinema.ProgramContentItemList;
import com.vimeo.networking.model.iap.Product;
import com.vimeo.networking.model.iap.Products;
import com.vimeo.networking.model.live.LiveStats;
import com.vimeo.networking.model.notifications.NotificationList;
import com.vimeo.networking.model.notifications.SubscriptionCollection;
import com.vimeo.networking.model.search.SearchResponse;
import com.vimeo.networking.model.search.SuggestionResponse;
import com.vimeo.networking.model.tvod.SeasonList;
import com.vimeo.networking.model.tvod.TvodItem;
import com.vimeo.networking.model.tvod.TvodList;

import java.util.ArrayList;
import java.util.HashMap;
import java.util.Map;

import retrofit2.Call;
import retrofit2.http.Body;
import retrofit2.http.DELETE;
import retrofit2.http.Field;
import retrofit2.http.FormUrlEncoded;
import retrofit2.http.GET;
import retrofit2.http.Header;
import retrofit2.http.Headers;
import retrofit2.http.PATCH;
import retrofit2.http.POST;
import retrofit2.http.PUT;
import retrofit2.http.QueryMap;
import retrofit2.http.Url;

/**
 * Interface of available API calls that can be made using Retrofit.
 * <p>
 * Created by alfredhanssen on 4/12/15.
 */
public interface VimeoService {

    /**
     * -----------------------------------------------------------------------------------------------------
     * Authentication
     * -----------------------------------------------------------------------------------------------------
     */
    // <editor-fold desc="Authentication">
    @FormUrlEncoded
    @POST("oauth/access_token")
    Call<VimeoAccount> authenticateWithCodeGrant(@Header("Authorization") String authHeader,
                                                 @Field("redirect_uri") String redirectURI,
                                                 @Field("code") String code,
                                                 @Field("grant_type") String grantType);

    @FormUrlEncoded
    @POST("oauth/authorize/client")
    Call<VimeoAccount> authorizeWithClientCredentialsGrant(@Header("Authorization") String authHeader,
                                                           @Field("grant_type") String grantType,
                                                           @Field("scope") String scope);

    @POST("users")
    Call<VimeoAccount> join(@Header("Authorization") String authHeader,
                            @Body HashMap<String, String> parameters);

    @FormUrlEncoded
    @POST("oauth/authorize/password")
    Call<VimeoAccount> logIn(@Header("Authorization") String authHeader, @Field("username") String email,
                             @Field("password") String password, @Field("grant_type") String grantType,
                             @Field("scope") String scope);

    @FormUrlEncoded
    @POST("oauth/authorize/facebook")
    Call<VimeoAccount> logInWithFacebook(@Header("Authorization") String authHeader,
                                         @Field("grant_type") String grantType,
                                         @Field("token") String token,
                                         @Field("scope") String scope);

    @FormUrlEncoded
    @POST("oauth/authorize/google")
    Call<VimeoAccount> logInWithGoogle(@Header("Authorization") String authHeader,
                                       @Field("grant_type") String grantType,
                                       @Field("id_token") String idToken,
                                       @Field("scope") String scope);


    @Headers("Cache-Control: no-cache, no-store")
    @DELETE("tokens")
    Call<Object> logOut(@Header("Authorization") String authHeader);

    @FormUrlEncoded
    @POST("oauth/authorize/vimeo_oauth1")
    Call<VimeoAccount> exchangeOAuthOneToken(@Header("Authorization") String authHeader,
                                             @Field("grant_type") String grantType,
                                             @Field("token") String token,
                                             @Field("token_secret") String tokenSecret,
                                             @Field("scope") String scope);

    @FormUrlEncoded
    @POST("oauth/appexchange")
    Call<VimeoAccount> ssoTokenExchange(@Header("Authorization") String basicAuth,
                                        @Field("access_token") String token, @Field("scope") String scope);

    @FormUrlEncoded
    @Headers("Cache-Control: no-cache, no-store")
    @POST("oauth/device")
    Call<PinCodeInfo> getPinCodeInfo(@Header("Authorization") String authHeader,
                                     @Field("grant_type") String grantType, @Field("scope") String scope);

    @FormUrlEncoded
    @Headers("Cache-Control: no-cache, no-store")
    @POST("oauth/device/authorize")
    Call<VimeoAccount> logInWithPinCode(@Header("Authorization") String authHeader,
                                        @Field("grant_type") String grantType,
                                        @Field("user_code") String pinCode,
                                        @Field("device_code") String deviceCode,
                                        @Field("scope") String scope);

    // </editor-fold>

    /**
     * ----------------------------------------------------------------------------------------------------
     * Editing
     * -----------------------------------------------------------------------------------------------------
     */
    // <editor-fold desc="Editing">
    @PATCH
    Call<Object> edit(@Header("Authorization") String authHeader,
                      @Url String uri,
                      @Body HashMap<String, Object> parameters);

    @PATCH
    Call<Video> editVideo(@Header("Authorization") String authHeader,
                          @Url String uri,
                          @Body HashMap<String, Object> parameters);

    @PATCH
    Call<User> editUser(@Header("Authorization") String authHeader,
                        @Url String uri,
                        @Body HashMap<String, Object> parameters);

    @PATCH
    Call<PictureCollection> editPictureCollection(@Header("Authorization") String authHeader,
                                                  @Url String uri,
                                                  @Body HashMap<String, Object> parameters);


    @PATCH("me/notifications/subscriptions")
    Call<SubscriptionCollection> editSubscriptions(@Header("Authorization") String authHeader,
                                                   @Body Map<String, Boolean> parameters);

    @Headers("Cache-Control: no-cache, no-store")
    @PATCH
    Call<Void> emptyResponsePatch(@Header("Authorization") String authHeader, @Url String uri,
                                  @QueryMap Map<String, String> options, @Body Object parameters);
    // </editor-fold>

    /**
     * -----------------------------------------------------------------------------------------------------
     * POSTs
     * -----------------------------------------------------------------------------------------------------
     */
    // <editor-fold desc="POSTs">
    @POST
    Call<Comment> comment(@Header("Authorization") String authHeader, @Url String uri,
                          @QueryMap Map<String, String> options, @Body HashMap<String, String> parameters);


    @POST
    Call<PictureResource> createPictureResource(@Header("Authorization") String authHeader, @Url String uri);

    @POST
    Call<Void> emptyResponsePost(@Header("Authorization") String authHeader, @Url String uri,
                                 @Body HashMap<String, String> parameters);
    // </editor-fold>

    // -----------------------------------------------------------------------------------------------------
    // Concrete Region
    // -----------------------------------------------------------------------------------------------------
    // <editor-fold desc="Concrete Region">

    @GET
    Call<AppConfiguration> getAppConfiguration(@Header("Authorization") String authHeader,
                                               @Url String uri,
                                               @QueryMap Map<String, String> options,
                                               @Header("Cache-Control") String cacheHeaderValue);

    @GET
    @Serializer(converter = ConverterType.MOSHI)
    Call<com.vimeo.networking2.AppConfiguration> getAppConfigurationMoshi(@Header("Authorization") String authHeader,
                                                                          @Url String uri,
                                                                          @QueryMap Map<String, String> options,
                                                                          @Header("Cache-Control") String cacheHeader);

    @GET
    Call<Category> getCategory(@Header("Authorization") String authHeader,
                               @Url String uri,
                               @QueryMap Map<String, String> options,
                               @Header("Cache-Control") String cacheHeaderValue);

    @GET
    Call<Channel> getChannel(@Header("Authorization") String authHeader,
                             @Url String uri,
                             @QueryMap Map<String, String> options,
                             @Header("Cache-Control") String cacheHeaderValue);

    @GET
    Call<Comment> getComment(@Header("Authorization") String authHeader,
                             @Url String uri,
                             @QueryMap Map<String, String> options,
                             @Header("Cache-Control") String cacheHeaderValue);

    @GET
    Call<Document> getDocument(@Header("Authorization") String authHeader, @Url String uri);

    @GET
    Call<TvodItem> getTvodItem(@Header("Authorization") String authHeader,
                               @Url String uri,
                               @QueryMap Map<String, String> options,
                               @Header("Cache-Control") String cacheHeaderValue);

    @GET
    Call<User> getUser(@Header("Authorization") String authHeader,
                       @Url String uri,
                       @QueryMap Map<String, String> options,
                       @Header("Cache-Control") String cacheHeaderValue);

    @GET
    Call<Video> getVideo(@Header("Authorization") String authHeader,
                         @Url String uri,
                         @QueryMap Map<String, String> options,
                         @Header("Cache-Control") String cacheHeaderValue);

    @GET
    Call<LiveStats> getLiveStats(@Header("Authorization") String authHeader,
                                 @Url String uri,
                                 @QueryMap Map<String, String> options,
                                 @Header("Cache-Control") String cacheHeaderValue);

    @GET
    Call<Void> getVoid(@Header("Authorization") String authHeader,
                       @Url String uri,
                       @QueryMap Map<String, String> options,
                       @Header("Cache-Control") String cacheHeaderValue);

    @GET
    Call<Product> getProduct(@Header("Authorization") String authHeader,
                             @Url String uri,
                             @QueryMap Map<String, String> options,
                             @Header("Cache-Control") String cacheHeaderValue);

    @GET
    Call<Album> getAlbum(@Header("Authorization") String authHeader,
                           @Url String uri,
                           @QueryMap Map<String, String> options,
                           @Header("Cache-Control") String cacheHeaderValue);

    // </editor-fold>


    // -----------------------------------------------------------------------------------------------------
    // General List Getters
    // -----------------------------------------------------------------------------------------------------
    // <editor-fold desc="General List Getters">

    @GET
    Call<CategoryList> getCategoryList(@Header("Authorization") String authHeader,
                                       @Url String uri,
                                       @QueryMap Map<String, String> options,
                                       @Header("Cache-Control") String cacheHeaderValue);

    @GET
    Call<ChannelList> getChannelList(@Header("Authorization") String authHeader,
                                     @Url String uri,
                                     @QueryMap Map<String, String> options,
                                     @Header("Cache-Control") String cacheHeaderValue);

    @GET
    Call<CommentList> getCommentList(@Header("Authorization") String authHeader,
                                     @Url String uri,
                                     @QueryMap Map<String, String> options,
                                     @Header("Cache-Control") String cacheHeaderValue);

    @GET
    Call<FeedList> getFeedList(@Header("Authorization") String authHeader,
                               @Url String uri,
                               @QueryMap Map<String, String> options,
                               @Header("Cache-Control") String cacheHeaderValue);

    @GET
    @Serializer(converter = ConverterType.MOSHI)
    Call<com.vimeo.networking2.FeedList> getFeedListMoshi(@Header("Authorization") String authHeader,
                                                          @Url String uri,
                                                          @QueryMap Map<String, String> options,
                                                          @Header("Cache-Control") String cacheHeaderValue);

    @GET
    Call<NotificationList> getNotificationList(@Header("Authorization") String authHeader,
                                               @Url String uri,
                                               @QueryMap Map<String, String> options,
                                               @Header("Cache-Control") String cacheHeaderValue);

    @GET
    Call<ProgramContentItemList> getProgramContentItemList(@Header("Authorization") String authHeader,
                                                           @Url String uri,
                                                           @QueryMap Map<String, String> options,
                                                           @Header("Cache-Control") String cacheHeaderValue);

    @GET
    Call<RecommendationList> getRecommendationList(@Header("Authorization") String authHeader,
                                                   @Url String uri,
                                                   @QueryMap Map<String, String> options,
                                                   @Header("Cache-Control") String cacheHeaderValue);

    @GET
    Call<SearchResponse> getSearchResponse(@Header("Authorization") String authHeader,
                                           @Url String uri,
                                           @QueryMap Map<String, String> options,
                                           @Header("Cache-Control") String cacheHeaderValue);

    @GET
    Call<SeasonList> getSeasonList(@Header("Authorization") String authHeader,
                                   @Url String uri,
                                   @QueryMap Map<String, String> options,
                                   @Header("Cache-Control") String cacheHeaderValue);

    @GET
    Call<TvodList> getTvodList(@Header("Authorization") String authHeader,
                               @Url String uri,
                               @QueryMap Map<String, String> options,
                               @Header("Cache-Control") String cacheHeaderValue);

    @GET
    Call<UserList> getUserList(@Header("Authorization") String authHeader,
                               @Url String uri,
                               @QueryMap Map<String, String> options,
                               @Header("Cache-Control") String cacheHeaderValue);

    @GET
    @Serializer(converter = ConverterType.MOSHI)
    Call<com.vimeo.networking2.UserList> getUserListMoshi(@Header("Authorization") String authHeader,
                                                          @Url String uri,
                                                          @QueryMap Map<String, String> options,
                                                          @Header("Cache-Control") String cacheHeaderValue);

    @GET
    Call<VideoList> getVideoList(@Header("Authorization") String authHeader,
                                 @Url String uri,
                                 @QueryMap Map<String, String> options,
                                 @Header("Cache-Control") String cacheHeaderValue);

    @GET
<<<<<<< HEAD
    @Serializer(converter = ConverterType.MOSHI)
    Call<com.vimeo.networking2.VideoList> getVideoListMoshi(@Header("Authorization") String authHeader,
                                                            @Url String uri,
                                                            @QueryMap Map<String, String> options,
                                                            @Header("Cache-Control") String cacheHeaderValue);

=======
    Call<AlbumList> getAlbumList(@Header("Authorization") String authHeader,
                                 @Url String uri,
                                 @QueryMap Map<String, String> options,
                                 @Header("Cache-Control") String cacheHeaderValue);
>>>>>>> 6c5d002e

    @GET
    Call<TextTrackList> getTextTrackList(@Header("Authorization") String authHeader, @Url String uri);

    @GET("products")
    Call<Products> getProducts(@Header("Authorization") String authHeader);
    // </editor-fold>

    @PUT
    Call<User> putContentWithUserResponse(@Header("Authorization") String authHeader,
                                          @Url String uri,
                                          @Header("Cache-Control") String cacheHeaderValue,
                                          @QueryMap Map<String, String> options,
                                          @Body Object body);

    @PUT
    Call<User> putContentWithUserResponse(@Header("Authorization") String authHeader,
                                          @Url String uri,
                                          @QueryMap Map<String, String> options);

    /**
     * ---------------------------------------------------------------------------------------------------
     * Generic Region
     * ---------------------------------------------------------------------------------------------------
     */
    // <editor-fold desc="Generic Region">
    @PUT
    Call<Object> PUT(@Header("Authorization") String authHeader,
                     @Url String uri,
                     @QueryMap Map<String, String> options);

    @PUT
    Call<Object> PUT(@Header("Authorization") String authHeader,
                     @Url String uri,
                     @Header("Cache-Control") String cacheHeaderValue,
                     @QueryMap Map<String, String> options,
                     @Body Object body);

    @DELETE
    Call<Object> DELETE(@Header("Authorization") String authHeader,
                        @Url String uri,
                        @QueryMap Map<String, String> options);

    @GET
    Call<Object> GET(@Header("Authorization") String authHeader,
                     @Url String uri,
                     @QueryMap Map<String, String> options,
                     @Header("Cache-Control") String cacheHeaderValue);

    @POST
    Call<Object> POST(@Header("Authorization") String authHeader,
                      @Url String uri,
                      @Header("Cache-Control") String cacheHeaderValue,
                      @Body HashMap<String, String> parameters);

    @POST
    Call<Object> POST(@Header("Authorization") String authHeader,
                      @Url String uri,
                      @Header("Cache-Control") String cacheHeaderValue,
                      @Body ArrayList<Object> parameters);
    // </editor-fold>

    // -----------------------------------------------------------------------------------------------------
    // Search - new search, for whitelisted apps only
    // -----------------------------------------------------------------------------------------------------
    // <editor-fold desc="Search">
    @Headers("Cache-Control: no-cache, no-store")
    @GET("search")
    Call<SearchResponse> search(@Header("Authorization") String authHeader,
                                @QueryMap Map<String, String> queryParams);
    // </editor-fold>

    @GET("suggest")
    Call<SuggestionResponse> suggest(@Header("Authorization") String authHeader,
                                     @QueryMap Map<String, String> queryParams);
}<|MERGE_RESOLUTION|>--- conflicted
+++ resolved
@@ -22,13 +22,10 @@
 
 package com.vimeo.networking;
 
-<<<<<<< HEAD
+import com.vimeo.networking.model.Album;
+import com.vimeo.networking.model.AlbumList;
 import com.vimeo.networking.AnnotatedConverterFactory.ConverterType;
 import com.vimeo.networking.AnnotatedConverterFactory.Serializer;
-=======
-import com.vimeo.networking.model.Album;
-import com.vimeo.networking.model.AlbumList;
->>>>>>> 6c5d002e
 import com.vimeo.networking.model.Category;
 import com.vimeo.networking.model.CategoryList;
 import com.vimeo.networking.model.Channel;
@@ -395,19 +392,17 @@
                                  @Header("Cache-Control") String cacheHeaderValue);
 
     @GET
-<<<<<<< HEAD
     @Serializer(converter = ConverterType.MOSHI)
     Call<com.vimeo.networking2.VideoList> getVideoListMoshi(@Header("Authorization") String authHeader,
                                                             @Url String uri,
                                                             @QueryMap Map<String, String> options,
                                                             @Header("Cache-Control") String cacheHeaderValue);
 
-=======
+    @GET
     Call<AlbumList> getAlbumList(@Header("Authorization") String authHeader,
                                  @Url String uri,
                                  @QueryMap Map<String, String> options,
                                  @Header("Cache-Control") String cacheHeaderValue);
->>>>>>> 6c5d002e
 
     @GET
     Call<TextTrackList> getTextTrackList(@Header("Authorization") String authHeader, @Url String uri);
