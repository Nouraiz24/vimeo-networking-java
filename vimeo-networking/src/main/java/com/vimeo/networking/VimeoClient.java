/*
 * Copyright (c) 2015 Vimeo (https://vimeo.com)
 *
 * Permission is hereby granted, free of charge, to any person obtaining a copy
 * of this software and associated documentation files (the "Software"), to deal
 * in the Software without restriction, including without limitation the rights
 * to use, copy, modify, merge, publish, distribute, sublicense, and/or sell
 * copies of the Software, and to permit persons to whom the Software is
 * furnished to do so, subject to the following conditions:
 *
 * The above copyright notice and this permission notice shall be included in all
 * copies or substantial portions of the Software.
 *
 * THE SOFTWARE IS PROVIDED "AS IS", WITHOUT WARRANTY OF ANY KIND, EXPRESS OR
 * IMPLIED, INCLUDING BUT NOT LIMITED TO THE WARRANTIES OF MERCHANTABILITY,
 * FITNESS FOR A PARTICULAR PURPOSE AND NONINFRINGEMENT. IN NO EVENT SHALL THE
 * AUTHORS OR COPYRIGHT HOLDERS BE LIABLE FOR ANY CLAIM, DAMAGES OR OTHER
 * LIABILITY, WHETHER IN AN ACTION OF CONTRACT, TORT OR OTHERWISE, ARISING FROM,
 * OUT OF OR IN CONNECTION WITH THE SOFTWARE OR THE USE OR OTHER DEALINGS IN THE
 * SOFTWARE.
 */

package com.vimeo.networking;

import com.vimeo.networking.Search.FilterType;
import com.vimeo.networking.callbacks.AuthCallback;
import com.vimeo.networking.callbacks.IgnoreResponseVimeoCallback;
import com.vimeo.networking.callbacks.VimeoCallback;
import com.vimeo.networking.callers.GetRequestCaller;
import com.vimeo.networking.interceptors.LanguageHeaderInterceptor;
import com.vimeo.networking.logging.ClientLogger;
import com.vimeo.networking.model.Comment;
import com.vimeo.networking.model.Document;
import com.vimeo.networking.model.PictureCollection;
import com.vimeo.networking.model.PictureResource;
import com.vimeo.networking.model.PinCodeInfo;
import com.vimeo.networking.model.Privacy;
import com.vimeo.networking.model.TextTrackList;
import com.vimeo.networking.model.User;
import com.vimeo.networking.model.Video;
import com.vimeo.networking.model.VimeoAccount;
import com.vimeo.networking.model.error.ErrorCode;
import com.vimeo.networking.model.error.LocalErrorCode;
import com.vimeo.networking.model.error.VimeoError;
import com.vimeo.networking.model.iap.Product;
import com.vimeo.networking.model.iap.Products;
import com.vimeo.networking.model.notifications.SubscriptionCollection;
import com.vimeo.networking.model.search.SearchResponse;
import com.vimeo.networking.model.search.SuggestionResponse;
import com.vimeo.networking.utils.BaseUrlInterceptor;
import com.vimeo.networking.utils.PrivacySettingsParams;
import com.vimeo.networking.utils.VimeoNetworkUtil;

import org.jetbrains.annotations.NotNull;
import org.jetbrains.annotations.Nullable;

import java.io.IOException;
import java.lang.ref.WeakReference;
import java.net.HttpURLConnection;
import java.util.ArrayList;
import java.util.HashMap;
import java.util.List;
import java.util.Locale;
import java.util.Map;
import java.util.Timer;
import java.util.TimerTask;
import java.util.UUID;
import java.util.concurrent.TimeUnit;

import okhttp3.Cache;
import okhttp3.CacheControl;
import okhttp3.Credentials;
import okhttp3.HttpUrl;
import retrofit2.Call;
import retrofit2.Response;
import retrofit2.Retrofit;

/**
 * Client class used for making networking calls to Vimeo API.
 * <p>
 * Created by alfredhanssen on 4/12/15.
 *
 * @see <a href="https://developer.vimeo.com/api">The Vimeo API Docs</a>
 */
@SuppressWarnings("unused")
public class VimeoClient {

    private static volatile boolean sContinuePinCodeAuthorizationRefreshCycle;

    @NotNull
    private Configuration mConfiguration;
    @NotNull
    private VimeoService mVimeoService;
    @Nullable
    private Cache mCache;
    @Nullable
    private String mCurrentCodeGrantState;

    @NotNull
    private Retrofit mRetrofit;

    @NotNull
    private String mUserAgent;

    @Nullable
    private Timer mPinCodeAuthorizationTimer;

    @NotNull
    private final BaseUrlInterceptor mBaseUrlInterceptor = new BaseUrlInterceptor();

    @NotNull
    private final LanguageHeaderInterceptor mLanguageHeaderInterceptor;

    /**
     * Currently authenticated account
     */
    @Nullable
    private VimeoAccount mVimeoAccount;

    public interface Caller<DataType_T> {

        @NotNull
        Call<DataType_T> call(@NotNull String authHeader,
                              @NotNull String uri,
                              @NotNull Map<String, String> queryMap,
                              @NotNull String cacheHeader,
                              @NotNull VimeoService vimeoService);
    }

    // -----------------------------------------------------------------------------------------------------
    // Configuration
    // -----------------------------------------------------------------------------------------------------
    // <editor-fold desc="Configuration">
    @Nullable
    private static VimeoClient sSharedInstance;

    @NotNull
    public static VimeoClient getInstance() {
        if (sSharedInstance == null) {
            throw new AssertionError("Instance must be configured before use");
        }

        return sSharedInstance;
    }

    public static void initialize(@NotNull Configuration configuration) {
        sSharedInstance = new VimeoClient(configuration);
    }

    private VimeoClient(@NotNull Configuration configuration) {
        mConfiguration = configuration;
        mLanguageHeaderInterceptor = new LanguageHeaderInterceptor(mConfiguration.mLocales);
        mConfiguration.mInterceptors.add(mBaseUrlInterceptor);
        mConfiguration.mInterceptors.add(mLanguageHeaderInterceptor);
        mCache = mConfiguration.getCache();
        final RetrofitSetup retrofitSetup = new RetrofitSetup(mConfiguration, mCache);
        mRetrofit = retrofitSetup.createRetrofit();
        mUserAgent = retrofitSetup.createUserAgent();
        mVimeoService = mRetrofit.create(VimeoService.class);
        ClientLogger.setLogProvider(mConfiguration.mLogProvider);
        ClientLogger.setLogLevel(mConfiguration.mLogLevel);

        final VimeoAccount vimeoAccount = mConfiguration.loadAccount();
        setVimeoAccount(vimeoAccount);
    }

    /**
     * Sets a new base URL to be used for requests by the
     * VimeoClient for specific paths. Only the included
     * paths will have there base URL changed. If you
     * have called {@link #excludePathsForBaseUrl(HttpUrl, String...)}
     * before this, you must also call {@link #resetBaseUrl()}
     * before calling this method. Any call to this method will
     * override the previously used base URL.
     *
     * @param baseUrl    the base URL.
     * @param inclusions the paths to include. If this is empty,
     *                   then no paths will be changed.
     */
    @SuppressWarnings("WeakerAccess")
    public void includePathsForBaseUrl(@NotNull HttpUrl baseUrl, @NotNull String... inclusions) {
        mBaseUrlInterceptor.includePathsForBaseUrl(baseUrl, inclusions);
    }

    /**
     * Sets a new base URL to be used for all requests
     * by VimeoClient except the excluded paths. Excluded
     * paths will be the only ones to not have their base
     * changed. If you have called {@link #includePathsForBaseUrl(HttpUrl, String...)}
     * before this, you must also call {@link #resetBaseUrl()}
     * before calling this method. Any call to this method will
     * override the previously used base URL.
     *
     * @param baseUrl    the base URL.
     * @param exclusions the paths to exclude. If this is empty,
     *                   then all paths will be changed.
     */
    @SuppressWarnings("WeakerAccess")
    public void excludePathsForBaseUrl(@NotNull HttpUrl baseUrl, @NotNull String... exclusions) {
        mBaseUrlInterceptor.excludePathsForBaseUrl(baseUrl, exclusions);
    }

    /**
     * Resets the base URL used by the VimeoClient.
     */
    @SuppressWarnings("WeakerAccess")
    public void resetBaseUrl() {
        mBaseUrlInterceptor.resetBaseUrl();
    }

    public void clearRequestCache() {
        try {
            if (mCache != null) {
                mCache.evictAll();
            } else {
                ClientLogger.e("Attempt to clear null cache");
            }
        } catch (final IOException e) {
            ClientLogger.e("Cache clearing error: " + e.getMessage(), e);
        }
    }

    @NotNull
    public Retrofit getRetrofit() {
        return mRetrofit;
    }

    public VimeoAccount getVimeoAccount() {
        if (mVimeoAccount == null) {
            throw new AssertionError("Account should never be null");
        }

        return mVimeoAccount;
    }

    public void setVimeoAccount(@Nullable VimeoAccount vimeoAccount) {
        if (vimeoAccount == null) {
            // If the provided account was null but we have an access token, persist the vimeo account with
            // just a token in it. Otherwise we'll want to leave the persisted account as null.
            vimeoAccount = new VimeoAccount(mConfiguration.mAccessToken);
            //noinspection VariableNotUsedInsideIf
            if (mConfiguration.mAccessToken != null) {
                mConfiguration.saveAccount(vimeoAccount, null);
            }
        }

        mVimeoAccount = vimeoAccount;
    }

    /**
     * Sets the {@link #mVimeoAccount} field as well as triggering the saveAccount event for the
     * account store
     */
    @SuppressWarnings("WeakerAccess")
    public void saveAccount(@Nullable VimeoAccount vimeoAccount, String email) {
        setVimeoAccount(vimeoAccount);
        mConfiguration.saveAccount(vimeoAccount, email);
    }

    @NotNull
    public Configuration getConfiguration() {
        return mConfiguration;
    }
    // </editor-fold>

    // -----------------------------------------------------------------------------------------------------
    // Authentication
    // -----------------------------------------------------------------------------------------------------
    // <editor-fold desc="Authentication">

    /**
     * Provides a URI that can be opened in a web view that will prompt for login and permissions
     * or used currently logged in users credentials.
     * <p>
     * If the user accepts your app, they are redirected to your redirect_uri along with two parameters:
     * {@link Vimeo#CODE_GRANT_RESPONSE_TYPE} or {@link Vimeo#CODE_GRANT_STATE}
     *
     * @return The URI that should be opened in a web view
     * @see <a href="https://developer.vimeo.com/api/authentication#generate-redirect">Vimeo API Docs</a>
     */
    @SuppressWarnings("WeakerAccess")
    public String getCodeGrantAuthorizationURI() {
        mCurrentCodeGrantState = UUID.randomUUID().toString();
        // Will look like the following: https://api.vimeo.com/oauth/authorize?<UTF8 encoded params>
        final HttpUrl baseUrl = HttpUrl.parse(mConfiguration.getBaseUrl());
        final HttpUrl uri = new HttpUrl.Builder().scheme(baseUrl.scheme())
                .host(baseUrl.host())
                .encodedPath(Vimeo.CODE_GRANT_PATH)
                .addQueryParameter(Vimeo.PARAMETER_REDIRECT_URI, mConfiguration.mCodeGrantRedirectURI)
                .addQueryParameter(Vimeo.PARAMETER_RESPONSE_TYPE, Vimeo.CODE_GRANT_RESPONSE_TYPE)
                .addQueryParameter(Vimeo.PARAMETER_STATE, mCurrentCodeGrantState)
                .addQueryParameter(Vimeo.PARAMETER_SCOPE, mConfiguration.mScope)
                .addQueryParameter(Vimeo.PARAMETER_CLIENT_ID, mConfiguration.mClientID)
                .build();
        return uri.toString();
    }


    /**
     * Authenticates the user from the {@link #getCodeGrantAuthorizationURI()}.
     * <p>
     * Exchanges the code for the access token.
     *
     * @param uri      URI from {@link #getCodeGrantAuthorizationURI()}
     * @param callback Callback pertaining to authentication
     * @see <a href="https://developer.vimeo.com/api/authentication#generate-redirect">Vimeo API Docs</a>
     */
    @Nullable
    public Call<VimeoAccount> authenticateWithCodeGrant(String uri, AuthCallback callback) {
        if (callback == null) {
            throw new AssertionError("Callback cannot be null");
        }

        if (uri == null || uri.isEmpty()) {
            callback.failure(new VimeoError("uri must not be null"));

            return null;
        }

        final Map<String, String> queryMap = VimeoNetworkUtil.getSimpleQueryMap(uri);
        final String code = queryMap.get(Vimeo.CODE_GRANT_RESPONSE_TYPE);
        final String state = queryMap.get(Vimeo.CODE_GRANT_STATE);

        if (code == null || code.isEmpty() || state == null || state.isEmpty() ||
                !state.equals(mCurrentCodeGrantState)) {
            mCurrentCodeGrantState = null;

            callback.failure(new VimeoError("Code grant code/state is null or state has changed"));

            return null;
        }

        mCurrentCodeGrantState = null;

        final String redirectURI = mConfiguration.mCodeGrantRedirectURI;

        final Call<VimeoAccount> call =
                mVimeoService.authenticateWithCodeGrant(getBasicAuthHeader(), redirectURI, code,
                        Vimeo.CODE_GRANT_TYPE);
        call.enqueue(new AccountCallback(this, callback));
        return call;
    }

    /**
     * Authorizes users of the app who are not signed in. This call requires a client id and client secret
     * to be set on the initial Configuration.
     * <p>
     * Leaves User as null in {@link VimeoAccount} model and populates the rest.
     *
     * @param callback Callback pertaining to authentication
     */
    public Call<VimeoAccount> authorizeWithClientCredentialsGrant(AuthCallback callback) {
        if (callback == null) {
            throw new AssertionError("Callback cannot be null");
        }

        final Call<VimeoAccount> call =
                mVimeoService.authorizeWithClientCredentialsGrant(getBasicAuthHeader(),
                        Vimeo.CLIENT_CREDENTIALS_GRANT_TYPE,
                        mConfiguration.mScope);
        call.enqueue(new AccountCallback(this, callback));
        return call;
    }

    /**
     * Authorizes users of the app who are not signed in. This call requires a client id and client secret
     * to be set on the initial Configuration.
     * <p>
     * Leaves User as null in {@link VimeoAccount} model and populates the rest.
     * <p>
     * WARNING: This contains a synchronous network call. Use {@link #authorizeWithClientCredentialsGrant(AuthCallback)}
     * for asynchronous use.
     */
    @Nullable
    public VimeoAccount authorizeWithClientCredentialsGrantSync() {

        final Call<VimeoAccount> call =
                mVimeoService.authorizeWithClientCredentialsGrant(getBasicAuthHeader(),
                        Vimeo.CLIENT_CREDENTIALS_GRANT_TYPE,
                        mConfiguration.mScope);

        VimeoAccount vimeoAccount = null;
        try {
            final retrofit2.Response<VimeoAccount> response = call.execute();
            if (response.isSuccessful()) {
                vimeoAccount = response.body();
                saveAccount(vimeoAccount, null);
            }
        } catch (final IOException e) {
            ClientLogger.e("Exception during authorizeWithClientCredentialsGrantSync: " + e.getMessage(), e);
        }

        return vimeoAccount;
    }

    /**
     * Exchange OAuth1 token/secret combination for a new OAuth2 token
     *
     * @param callback    Callback pertaining to authentication
     * @param token       An OAuth1 token
     * @param tokenSecret An OAuth1 token secret
     * @return The Account
     */
    public Call<VimeoAccount> exchangeOAuthOneToken(String token, String tokenSecret, AuthCallback callback) {
        if (callback == null) {
            throw new AssertionError("Callback cannot be null");
        }

        final Call<VimeoAccount> call = mVimeoService.exchangeOAuthOneToken(getBasicAuthHeader(),
                Vimeo.OAUTH_ONE_GRANT_TYPE,
                token,
                tokenSecret,
                mConfiguration.mScope);
        call.enqueue(new AccountCallback(this, callback));
        return call;
    }

    /**
     * This method is used to exchange a user access token from app A for a token for app B.
     * <p>
     * An app can use this to exchange an authenticated user's access token from app A for a new access
     * token for app B, using the mScope associated with app B. The caller of this method will be app B.
     * <p>
     * <b>This method is application restricted, and not meant to be consumed by the general public.</b>
     *
     * @param token    the authenticated user access token from application A. This <b>cannot</b> be a client
     *                 credentials access token.
     * @param callback Callback invoked upon success/fail of the service
     * @return A Call object
     */
    public Call<VimeoAccount> singleSignOnTokenExchange(@NotNull String token, AuthCallback callback) {
        if (callback == null) {
            throw new AssertionError("Callback cannot be null");
        }

        final Call<VimeoAccount> call =
                mVimeoService.ssoTokenExchange(getBasicAuthHeader(), token, mConfiguration.mScope);
        call.enqueue(new AccountCallback(this, callback));
        return call;
    }

    /**
     * This method is used to create an account on Vimeo with the credentials {@code email} and
     * {@code password}. It is used to join with an email and password.
     *
     * @param displayName    The display name for the account.
     * @param email          Account's email.
     * @param password       Account's password.
     * @param marketingOptIn Flag to opt in or out of email marketing emails.
     * @param callback       Callback to inform you of the result of login.
     * @return A Call object.
     */
    @Nullable
    public Call<VimeoAccount> join(@Nullable final String displayName,
                                   @Nullable final String email,
                                   @Nullable final String password,
                                   final boolean marketingOptIn,
                                   @Nullable final AuthCallback callback) {
        if (callback == null) {
            throw new AssertionError("Callback cannot be null");
        }

        if (displayName == null || displayName.isEmpty() || email == null || email.isEmpty() ||
                password == null || password.isEmpty()) {

            final VimeoError error = new VimeoError("Name, email, and password must be set.");

            if (displayName == null || displayName.isEmpty()) {
                error.addInvalidParameter(Vimeo.FIELD_NAME, ErrorCode.INVALID_INPUT_NO_NAME,
                        "An empty or null name was provided.");
            }
            if (email == null || email.isEmpty()) {
                error.addInvalidParameter(Vimeo.FIELD_EMAIL, ErrorCode.INVALID_INPUT_NO_EMAIL,
                        "An empty or null email was provided.");
            }
            if (password == null || password.isEmpty()) {
                error.addInvalidParameter(Vimeo.FIELD_PASSWORD, ErrorCode.INVALID_INPUT_NO_PASSWORD,
                        "An empty or null password was provided.");
            }
            callback.failure(error);

            return null;
        }

        final HashMap<String, String> parameters = new HashMap<>();
        parameters.put(Vimeo.PARAMETER_USERS_NAME, displayName);
        parameters.put(Vimeo.PARAMETER_EMAIL, email);
        parameters.put(Vimeo.PARAMETER_PASSWORD, password);
        parameters.put(Vimeo.PARAMETER_SCOPE, mConfiguration.mScope);
        parameters.put(Vimeo.PARAMETER_MARKETING_OPT_IN, Boolean.toString(marketingOptIn));

        final Call<VimeoAccount> call = mVimeoService.join(getBasicAuthHeader(), parameters);
        call.enqueue(new AccountCallback(this, email, callback));
        return call;
    }

    /**
     * This method is used to create an account on Vimeo with Facebook.
     *
     * @param facebookToken  Facebook token.
     * @param email          Account's email.
     * @param marketingOptIn Flag to opt in or out of email marketing emails.
     * @param callback       Callback to inform you of the result of login.
     * @return A Call object.
     */
    @Nullable
    public Call<VimeoAccount> joinWithFacebookToken(@NotNull final String facebookToken,
                                                    @NotNull final String email,
                                                    final boolean marketingOptIn,
                                                    @NotNull final AuthCallback callback) {
        if (facebookToken.isEmpty()) {
            final VimeoError error = new VimeoError("Facebook authentication error.");
            error.addInvalidParameter(Vimeo.FIELD_TOKEN, ErrorCode.UNABLE_TO_LOGIN_NO_TOKEN,
                    "An empty or null Facebook access token was provided.");
            callback.failure(error);
            return null;
        }

        final HashMap<String, String> parameters = new HashMap<>();
        parameters.put(Vimeo.PARAMETER_TOKEN, facebookToken);
        parameters.put(Vimeo.PARAMETER_SCOPE, mConfiguration.mScope);
        parameters.put(Vimeo.PARAMETER_MARKETING_OPT_IN, Boolean.toString(marketingOptIn));

        final Call<VimeoAccount> call = mVimeoService.join(getBasicAuthHeader(), parameters);
        call.enqueue(new AccountCallback(this, email, callback));
        return call;
    }

    /**
     * Register the user using a Google authentication token.
     *
     * @param googleToken    {@code id_token} value received by Google after authenticating.
     * @param email          User email address.
     * @param marketingOptIn Flag to opt in or out of marketing emails.
     * @param callback       This callback will be executed after the request succeeds or fails.
     * @return a retrofit {@link Call} object, which <b>has already been enqueued</b>.
     */
    @Nullable
    public Call<VimeoAccount> joinWithGoogleToken(@NotNull final String googleToken,
                                                  @NotNull final String email,
                                                  final boolean marketingOptIn,
                                                  @NotNull final AuthCallback callback) {
        if (googleToken.isEmpty()) {
            final VimeoError error = new VimeoError("Google authentication error.");
            error.addInvalidParameter(Vimeo.FIELD_TOKEN, ErrorCode.UNABLE_TO_LOGIN_NO_TOKEN,
                    "An empty or null Google access token was provided.");
            callback.failure(error);
            return null;
        }

        final HashMap<String, String> parameters = new HashMap<>();
        parameters.put(Vimeo.PARAMETER_ID_TOKEN, googleToken);
        parameters.put(Vimeo.PARAMETER_SCOPE, mConfiguration.mScope);
        parameters.put(Vimeo.PARAMETER_MARKETING_OPT_IN, Boolean.toString(marketingOptIn));

        final Call<VimeoAccount> call = mVimeoService.join(getBasicAuthHeader(), parameters);
        call.enqueue(new AccountCallback(this, email, callback));
        return call;
    }

    @Nullable
    public Call<VimeoAccount> logIn(String email, String password, AuthCallback callback) {
        if (callback == null) {
            throw new AssertionError("Callback cannot be null");
        }

        if (email == null || email.isEmpty() || password == null || password.isEmpty()) {
            final VimeoError error = new VimeoError("Email and password must be set.");

            if (email == null || email.isEmpty()) {
                error.addInvalidParameter(Vimeo.FIELD_USERNAME,
                        ErrorCode.INVALID_INPUT_NO_EMAIL,
                        "An empty or null email was provided.");
            }
            if (password == null || password.isEmpty()) {
                error.addInvalidParameter(Vimeo.FIELD_PASSWORD,
                        ErrorCode.INVALID_INPUT_NO_PASSWORD,
                        "An empty or null password was provided.");
            }
            callback.failure(error);

            return null;
        }

        final Call<VimeoAccount> call = mVimeoService.logIn(getBasicAuthHeader(),
                email,
                password,
                Vimeo.PASSWORD_GRANT_TYPE,
                mConfiguration.mScope);
        call.enqueue(new AccountCallback(this, email, callback));
        return call;
    }

    /**
     * Synchronous version of login call
     * <p>
     * Useful when dealing with Android AccountAuthenticator [AH]
     *
     * @param email    user's email address
     * @param password user's password
     * @return the account object since it is synchronous
     */
    public VimeoAccount logIn(String email, String password) {
        if (email == null || email.isEmpty() || password == null || password.isEmpty()) {
            return null;
        }

        final Call<VimeoAccount> call =
                mVimeoService.logIn(getBasicAuthHeader(),
                        email,
                        password,
                        Vimeo.PASSWORD_GRANT_TYPE,
                        mConfiguration.mScope);

        VimeoAccount vimeoAccount = null;
        try {
            final retrofit2.Response<VimeoAccount> response = call.execute();
            if (response.isSuccessful()) {
                vimeoAccount = response.body();
            }
        } catch (final IOException e) {
            ClientLogger.e("Exception during logIn: " + e.getMessage(), e);
        }

        saveAccount(vimeoAccount, email);

        return vimeoAccount;
    }

    @Nullable
    public Call<VimeoAccount> loginWithFacebookToken(@NotNull final String facebookToken,
                                                     @NotNull final String email,
                                                     @NotNull final AuthCallback callback) {
        if (facebookToken.isEmpty()) {
            final VimeoError error = new VimeoError("Facebook authentication error.");
            error.addInvalidParameter(Vimeo.FIELD_TOKEN,
                    ErrorCode.UNABLE_TO_LOGIN_NO_TOKEN,
                    "An empty or null Facebook access token was provided.");
            return null;
        }

        final Call<VimeoAccount> call = mVimeoService.logInWithFacebook(getBasicAuthHeader(),
                Vimeo.FACEBOOK_GRANT_TYPE,
                facebookToken,
                mConfiguration.mScope);
        call.enqueue(new AccountCallback(this, email, callback));
        return call;
    }

    /**
     * Allow a user to login to their account using a Google authentication token.
     *
     * @param googleToken {@code id_token} value received by Google after authenticating.
     * @param email       User email address.
     * @param callback    This callback will be executed after the request succeeds or fails.
     * @return a retrofit {@link Call} object, which <b>has already been enqueued</b>.
     */
    @Nullable
    public Call<VimeoAccount> loginWithGoogleToken(@NotNull final String googleToken,
                                                   @NotNull final String email,
                                                   @NotNull final AuthCallback callback) {
        if (googleToken.isEmpty()) {
            final VimeoError error = new VimeoError("Google authentication error.");
            error.addInvalidParameter(Vimeo.FIELD_TOKEN,
                    ErrorCode.UNABLE_TO_LOGIN_NO_TOKEN,
                    "An empty or null Google access token was provided.");
            callback.failure(error);
            return null;
        }

        final Call<VimeoAccount> call = mVimeoService.logInWithGoogle(getBasicAuthHeader(),
                Vimeo.GOOGLE_GRANT_TYPE,
                googleToken,
                mConfiguration.mScope);
        call.enqueue(new AccountCallback(this, email, callback));
        return call;
    }

    /**
     * Must be called when user logs out to ensure that the tokens have been invalidated
     * <p>
     *
     * @param callback Callback for handling logout
     */
    public Call<Object> logOut(@Nullable final VimeoCallback<Object> callback) {
        // If you've provided an access token to the configuration builder, we're assuming that you wouldn't
        // want to be able to log out of it, because this would invalidate the constant you've provided us.
        if (mConfiguration.mAccessToken != null && mVimeoAccount != null &&
                mConfiguration.mAccessToken.equals(mVimeoAccount.getAccessToken())) {
            if (callback != null) {
                callback.failure(new VimeoError(
                        "Don't log out of the account provided through the configuration builder. Need to ensure " +
                                "that the access token generated in the dev console isn't accidentally invalidated."));
            }
            return null;
        }
        final Call<Object> call = mVimeoService.logOut(getAuthHeader());
        call.enqueue(new VimeoCallback<Object>() {
            @Override
            public void success(Object o) {
                if (callback != null) {
                    callback.success(o);
                }
            }

            @Override
            public void failure(VimeoError error) {
                if (callback != null) {
                    callback.failure(error);
                }
            }
        });

        // Remove account immediately, but only after the auth header has been set (working properly?) [AH] 5/4/15
        mConfiguration.deleteAccount(mVimeoAccount);
        setVimeoAccount(null);
        return call;
    }

    /**
     * Class responsible for setting the account on successful authorization.
     * <p>
     * Sets the account on the {@link VimeoClient} as well as the {@link AccountStore}
     */
    private static class AccountCallback extends VimeoCallback<VimeoAccount> {

        private final VimeoClient mClient;
        private String mEmail;
        private final AuthCallback mCallback;

        AccountCallback(VimeoClient client, AuthCallback callback) {
            if (client == null || callback == null) {
                throw new AssertionError("Client and Callback must not be null");
            }

            mClient = client;
            mCallback = callback;
        }

        AccountCallback(VimeoClient client, String email, AuthCallback callback) {
            if (client == null || callback == null) {
                throw new AssertionError("Client and Callback must not be null");
            }

            mClient = client;
            mEmail = email;
            mCallback = callback;
        }

        @Override
        public void success(VimeoAccount vimeoAccount) {
            if (vimeoAccount.getUser() != null && (mEmail == null || mEmail.isEmpty())) {
                // We must always have a `name` field, which is used by the Android Account Manager for
                // display in the device Settings -> Accounts [KZ] 12/17/15
                final String userName = vimeoAccount.getUser().mName;
                final String name = userName != null ? userName : vimeoAccount.getUser().mUri;
                mClient.saveAccount(vimeoAccount, name);
            } else {
                mClient.saveAccount(vimeoAccount, mEmail);
            }
            mCallback.success();
        }

        @Override
        public void failure(VimeoError error) {
            mCallback.failure(error);
        }
    }

    /**
     * {@link AccountCallback} class responsible for setting the account on successful pin code authorization.
     * <p>
     * Sets the account on the {@link VimeoClient} as well as the {@link AccountStore}
     */
    private static class PinCodeAccountCallback extends AccountCallback {

        @NotNull
        private final Timer mTimer;

        PinCodeAccountCallback(@NotNull VimeoClient client, @NotNull AuthCallback callback, @NotNull Timer timer) {
            super(client, callback);
            mTimer = timer;
        }

        private void cancelPolling() {
            //noinspection AssignmentToStaticFieldFromInstanceMethod
            VimeoClient.sContinuePinCodeAuthorizationRefreshCycle = false;
            mTimer.cancel();
        }

        @Override
        public void success(VimeoAccount vimeoAccount) {
            if (VimeoClient.sContinuePinCodeAuthorizationRefreshCycle) {
                cancelPolling();
                super.success(vimeoAccount);
            }
        }

        public void failure(VimeoError error) {
            if (VimeoClient.sContinuePinCodeAuthorizationRefreshCycle) {
                if (error.getHttpStatusCode() == HttpURLConnection.HTTP_BAD_REQUEST) {
                    // 400: Bad Request implies the code hasn't been activated yet, so try again
                    return;
                }
                cancelPolling();
                super.failure(error);
            }
        }

    }

    /**
     * This method cancels any previous active {@link VimeoClient#logInWithPinCode} attempts.
     */
    public void cancelPinCodeLogin() {
        //noinspection AssignmentToStaticFieldFromInstanceMethod
        VimeoClient.sContinuePinCodeAuthorizationRefreshCycle = false;
        if (mPinCodeAuthorizationTimer != null) {
            mPinCodeAuthorizationTimer.cancel();
        }
    }

    /**
     * {@link TimerTask} used for polling the server with a pin code at a scheduled interval
     */
    private static class PinCodePollingTimerTask extends TimerTask {

        private final PinCodeInfo mPinCodeInfo;
        private final Timer mTimer;
        private final long mExpiresInNano;
        private final WeakReference<AuthCallback> mAuthCallbackWeakReference;
        private final WeakReference<VimeoClient> mVimeoClient;
        private final String mScope;

        PinCodePollingTimerTask(@NotNull PinCodeInfo pinCodeInfo,
                                @NotNull Timer timer,
                                int expiresInSeconds,
                                @NotNull String scope,
                                @Nullable VimeoClient client,
                                @NotNull AuthCallback authCallback) {
            mTimer = timer;
            mPinCodeInfo = pinCodeInfo;

            mExpiresInNano = System.nanoTime() + TimeUnit.SECONDS.toNanos(expiresInSeconds);
            mAuthCallbackWeakReference = new WeakReference<>(authCallback);
            mVimeoClient = new WeakReference<>(client);
            mScope = scope;
        }

        @Override
        public void run() {
            final AuthCallback authCallback = mAuthCallbackWeakReference.get();
            final VimeoClient vimeoClient = mVimeoClient.get();
            final long now = System.nanoTime();
<<<<<<< HEAD
            if (!VimeoClient.sContinuePinCodeAuthorizationRefreshCycle
                || now >= mExpiresInNano
                || authCallback == null
                || vimeoClient == null) {
=======
            if (!VimeoClient.sContinuePinCodeAuthorizationRefreshCycle || now >= mExpiresInNano ||
                    authCallback == null || vimeoClient == null) {
>>>>>>> 10cf79e1
                if (VimeoClient.sContinuePinCodeAuthorizationRefreshCycle) {
                    //noinspection AssignmentToStaticFieldFromInstanceMethod
                    VimeoClient.sContinuePinCodeAuthorizationRefreshCycle = false;
                    mTimer.cancel();
                    if (authCallback != null && now >= mExpiresInNano) {
                        final VimeoError error = new VimeoError("Pin code expired.");
                        error.setLocalErrorCode(LocalErrorCode.UNABLE_TO_LOGIN_PINCODE_EXPIRED);
                        authCallback.failure(error);
                    }
                }

            } else {
                final Call<VimeoAccount> call =
                        vimeoClient.mVimeoService.logInWithPinCode(vimeoClient.getBasicAuthHeader(),
                                Vimeo.DEVICE_GRANT_TYPE,
                                mPinCodeInfo.getUserCode(),
                                mPinCodeInfo.getDeviceCode(),
                                mScope);
                call.enqueue(new PinCodeAccountCallback(vimeoClient, authCallback, mTimer));
            }
        }
    }

    /**
     * (PRIVATE: Vimeo Use Only, will not work for third-party applications)
     * This is a method for Vimeo's internal use in association with pin code based authentication for
     * connected but keyboardless devices such as Android TV. The method will return immediately but will run
     * for an extended period of time asynchronously until a mTimeout expires, authorization has been
     * successful, or a failure occurs. The expected application flow is that the user is initially presented
     * a pin code (returned in pinCodeCallback), which they then enter into a special page (from
     * a link returned in pinCodeCallback) on Vimeo.com  on a different device.  Back on the original device,
     * the app is polling the api to check whether the pin code has been authenticated.  The `pinCodeCallback`
     * will be called after an initial request to retrieve the pin code and activate link.
     * This method will handle polling the api to check if the code has been activated, and it will ultimately
     * call the completion handler (authCallback) when that happens.  If the pin code expires while we're
     * waiting, completion handler (authCallback) will be called with an error
     *
     * @param pinCodeCallback {@link VimeoCallback} that will receive {@link PinCodeInfo} to display.
     *                        This is held as weak reference.
     * @param authCallback    {@link AuthCallback} that will be notified when Authorization is complete.
     *                        This is held as a weak reference. It may be called back on a different thread.
     * @return a call object for the pin code request
     */
    public Call<PinCodeInfo> logInWithPinCode(@NotNull final VimeoCallback<PinCodeInfo> pinCodeCallback,
                                              @NotNull final AuthCallback authCallback) {
        //noinspection AssignmentToStaticFieldFromInstanceMethod
        VimeoClient.sContinuePinCodeAuthorizationRefreshCycle = false;
        if (mPinCodeAuthorizationTimer != null) {
            mPinCodeAuthorizationTimer.cancel();
        }

        final String SCOPE = mConfiguration.mScope;
        final Call<PinCodeInfo> call = mVimeoService.getPinCodeInfo(getBasicAuthHeader(),
                Vimeo.DEVICE_GRANT_TYPE,
                SCOPE);

        call.enqueue(new VimeoCallback<PinCodeInfo>() {
            @Override
            public void success(PinCodeInfo pinCodeInfo) {
                if (pinCodeInfo.getUserCode() == null ||
                        pinCodeInfo.getDeviceCode() == null ||
                        pinCodeInfo.getActivateLink() == null ||
                        pinCodeInfo.getExpiresIn() <= 0 ||
                        pinCodeInfo.getInterval() <= 0) {
                    pinCodeCallback.failure(new VimeoError("Invalid data returned from server for pin code"));
                    return;
                }
                pinCodeCallback.success(pinCodeInfo);
                final int SECONDS_TO_MILLISECONDS = 1000;
                mPinCodeAuthorizationTimer = new Timer();
                //noinspection AssignmentToStaticFieldFromInstanceMethod
                VimeoClient.sContinuePinCodeAuthorizationRefreshCycle = true;
                final TimerTask task = new PinCodePollingTimerTask(pinCodeInfo,
                        mPinCodeAuthorizationTimer,
                        pinCodeInfo.getExpiresIn(),
                        SCOPE, sSharedInstance, authCallback
                );
                final long period = SECONDS_TO_MILLISECONDS * pinCodeInfo.getInterval();
                mPinCodeAuthorizationTimer.scheduleAtFixedRate(task, 0, period);
            }

            @Override
            public void failure(VimeoError error) {
                pinCodeCallback.failure(error);
            }
        });
        return call;
    }
    // </editor-fold>

    // -----------------------------------------------------------------------------------------------------
    // Editing (Video, User)
    // -----------------------------------------------------------------------------------------------------
    // <editor-fold desc="Editing (Video, User)">

    @Nullable
    public Call<Video> editVideo(@Nullable String uri,
                                 @Nullable String title,
                                 @Nullable String description,
                                 @Nullable String password,
                                 @Nullable PrivacySettingsParams privacySettingsParams,
                                 @Nullable HashMap<String, Object> parameters,
                                 @NotNull VimeoCallback<Video> callback) {
        if (uri == null || uri.isEmpty()) {
            callback.failure(new VimeoError("uri cannot be empty!"));

            return null;
        }
        if (title == null && description == null && (privacySettingsParams == null || privacySettingsParams.getParams().isEmpty())) {
            // The fields above can be null individually, but if they're all null there is no point
            // in making the request 1/26/16 [KV]
            callback.failure(new VimeoError("title, description, and privacy settings cannot be empty!"));

            return null;
        }
        if (parameters == null) {
            parameters = new HashMap<>();
        }

        if (title != null) {
            parameters.put(Vimeo.PARAMETER_VIDEO_NAME, title);
        }

        if (description != null) {
            parameters.put(Vimeo.PARAMETER_VIDEO_DESCRIPTION, description);
        }

        if (privacySettingsParams != null && !privacySettingsParams.getParams().isEmpty()) {
            final Map<String, Object> privacyMap = privacySettingsParams.getParams();
            final Privacy.ViewValue viewPrivacyValue = (Privacy.ViewValue) privacyMap.get(Vimeo.PARAMETER_VIDEO_VIEW);

            if (viewPrivacyValue == Privacy.ViewValue.PASSWORD) {
                if (password == null) {
                    callback.failure(new VimeoError("Password cannot be null password privacy type"));
                    return null;
                }
                parameters.put(Vimeo.PARAMETER_VIDEO_PASSWORD, password);
            }
            parameters.put(Vimeo.PARAMETER_VIDEO_PRIVACY, privacyMap);
        }

        final Call<Video> call = mVimeoService.editVideo(getAuthHeader(), uri, parameters);
        call.enqueue(callback);

        return call;
    }

    @Nullable
    public Call<User> editUser(String uri,
                               @Nullable String name,
                               @Nullable String location,
                               @Nullable String bio,
                               VimeoCallback<User> callback) {
        if (callback == null) {
            throw new AssertionError("Callback cannot be null");
        }

        if (uri == null || uri.isEmpty()) {
            callback.failure(new VimeoError("uri cannot be empty!"));

            return null;
        }

        if (name == null && location == null && bio == null) // No point in editing user
        {
            callback.failure(new VimeoError("name, location, and bio cannot all be empty!"));

            return null;
        }

        final HashMap<String, Object> parameters = new HashMap<>();

        if (name != null) {
            parameters.put(Vimeo.PARAMETER_USERS_NAME, name);
        }

        if (location != null) {
            parameters.put(Vimeo.PARAMETER_USERS_LOCATION, location);
        }

        if (bio != null) {
            parameters.put(Vimeo.PARAMETER_USERS_BIO, bio);
        }

        final Call<User> call = mVimeoService.editUser(getAuthHeader(), uri, parameters);
        call.enqueue(callback);
        return call;
    }

    /**
     * Used to edit a users push notification subscriptions
     *
     * @param subscriptionMap a map of the subscriptions you wish to change
     * @param callback        callback to be invoked when the request finishes
     * @return A Call so that the request can be cancelled if need be
     */
    @Nullable
    public Call<SubscriptionCollection> editSubscriptions(@NotNull Map<String, Boolean> subscriptionMap,
                                                          @NotNull VimeoCallback<SubscriptionCollection> callback) {

        final Call<SubscriptionCollection> call = mVimeoService.editSubscriptions(getAuthHeader(), subscriptionMap);
        call.enqueue(callback);

        return call;
    }

    // </editor-fold>

    // -----------------------------------------------------------------------------------------------------
    // Documents
    // -----------------------------------------------------------------------------------------------------
    // <editor-fold desc="Documents">

    /**
     * An asynchronous request to get a {@link Document} representing the Vimeo Terms of Service
     *
     * @param callback the {@link VimeoCallback} to be invoked when the request finishes
     * @return a {@link Call} with the {@link Document} type. This can be used for request
     * cancellation.
     */
    @NotNull
    public Call<Document> getTermsOfService(@NotNull VimeoCallback<Document> callback) {
        return getDocument(Vimeo.ENDPOINT_TERMS_OF_SERVICE, callback);
    }

    /**
     * An asynchronous request to get a {@link Document} representing the Vimeo Privacy Policy
     *
     * @param callback the {@link VimeoCallback} to be invoked when the request finishes
     * @return a {@link Call} with the {@link Document} type. This can be used for request
     * cancellation.
     */
    @NotNull
    public Call<Document> getPrivacyPolicy(@NotNull VimeoCallback<Document> callback) {
        return getDocument(Vimeo.ENDPOINT_PRIVACY_POLICY, callback);
    }

    /**
     * An asynchronous request to get a {@link Document} representing the Vimeo Payment Addendum
     *
     * @param callback the {@link VimeoCallback} to be invoked when the request finishes
     * @return a {@link Call} with the {@link Document} type. This can be used for request
     * cancellation.
     */
    @NotNull
    public Call<Document> getPaymentAddendum(@NotNull VimeoCallback<Document> callback) {
        return getDocument(Vimeo.ENDPOINT_PAYMENT_ADDENDUM, callback);
    }

    /**
     * Gets a {@link Document} at the provided uri. When finished, the callback will be invoked.
     *
     * @param uri      the uri of the Document
     * @param callback the {@link VimeoCallback} to be invoked when the request finishes
     * @return a {@link Call} with the {@link Document} type. This can be used for request
     * cancellation.
     */
    @NotNull
    public Call<Document> getDocument(@NotNull String uri, @NotNull VimeoCallback<Document> callback) {
        final Call<Document> call = mVimeoService.getDocument(getAuthHeader(), uri);
        call.enqueue(callback);

        return call;
    }

    /**
     * Gets a {@link TextTrackList} at the provided uri. When finished, the callback will be invoked.
     *
     * @param uri      the uri of the text track.
     * @param callback the {@link VimeoCallback} to be invoked when the request finishes
     * @return a {@link Call} with the {@link TextTrackList} type. This can be used for request
     * cancellation.
     */
    @NotNull
    public Call<TextTrackList> getTextTrackList(@NotNull String uri,
                                                @NotNull VimeoCallback<TextTrackList> callback) {
        Call<TextTrackList> call = mVimeoService.getTextTrackList(getAuthHeader(), uri);
        call.enqueue(callback);

        return call;
    }
    // </editor-fold>

    // -----------------------------------------------------------------------------------------------------
    // Pictures
    // -----------------------------------------------------------------------------------------------------
    // <editor-fold desc="Pictures">

    /**
     * Create a picture resource using the given uri
     * <p>
     * For more in depth documentation on this flow, see https://developer.vimeo.com/api/upload/pictures
     *
     * @param uri      should be in the format /videos/{video_id}/pictures or /user/{user_id}/pictures
     *                 The Uri should be obtained from metadata.connections.pictures.uri
     * @param callback The VimeoCallback containing PictureResource data
     */
    @Nullable
    public Call<PictureResource> createPictureResource(String uri, VimeoCallback<PictureResource> callback) {
        if (uri == null || uri.trim().isEmpty()) {
            callback.failure(new VimeoError("uri cannot be empty!"));
            return null;
        }

        final Call<PictureResource> call = mVimeoService.createPictureResource(getAuthHeader(), uri);
        call.enqueue(callback);
        return call;
    }

    /**
     * Activate a picture resource
     *
     * @param uri The Uri that is found in the PictureResource returned from
     *            {@link #createPictureResource(String, VimeoCallback)}
     */
    @Nullable
    public Call<PictureCollection> activatePictureResource(String uri, VimeoCallback<PictureCollection> callback) {
        if (uri == null || uri.trim().isEmpty()) {
            callback.failure(new VimeoError("uri cannot be empty!"));
            return null;
        }
        final HashMap<String, Object> parameters = new HashMap<>();
        parameters.put(Vimeo.PARAMETER_ACTIVE, true);
        final Call<PictureCollection> call = mVimeoService.editPictureCollection(getAuthHeader(), uri, parameters);
        call.enqueue(callback);
        return call;
    }
    // </editor-fold>

    // -----------------------------------------------------------------------------------------------------
    // Video actions (Like, Watch Later, Commenting)
    // -----------------------------------------------------------------------------------------------------
    // <editor-fold desc="Video actions (Like, Watch Later, Commenting)">
    public Call updateFollow(boolean follow, String uri, IgnoreResponseVimeoCallback callback) {
        if (follow) {
            return follow(uri, callback);
        } else {
            return unfollow(uri, callback);
        }
    }

    private Call follow(String uri, IgnoreResponseVimeoCallback callback) {
        return putContent(uri, null, callback);
    }

    private Call unfollow(@Nullable String uri, @NotNull IgnoreResponseVimeoCallback callback) {
        return deleteContent(uri, null, callback);
    }

    public Call updateLikeVideo(boolean like,
                                @Nullable String uri,
                                @Nullable String password,
                                @NotNull IgnoreResponseVimeoCallback callback) {
        if (like) {
            return likeVideo(uri, password, callback);
        } else {
            return unlikeVideo(uri, password, callback);
        }
    }

    private Call likeVideo(@Nullable String uri,
                           @Nullable String password,
                           @NotNull IgnoreResponseVimeoCallback callback) {
        final Map<String, String> options = new HashMap<>();
        if (password != null) {
            options.put(Vimeo.PARAMETER_PASSWORD, password);
        }
        return putContent(uri, options, callback);
    }

    private Call unlikeVideo(@Nullable String uri,
                             @Nullable String password,
                             @NotNull IgnoreResponseVimeoCallback callback) {
        final Map<String, String> options = new HashMap<>();
        if (password != null) {
            options.put(Vimeo.PARAMETER_PASSWORD, password);
        }
        return deleteContent(uri, options, callback);
    }

    public Call updateWatchLaterVideo(boolean watchLater,
                                      @Nullable String uri,
                                      @Nullable String password,
                                      @NotNull IgnoreResponseVimeoCallback callback) {
        if (watchLater) {
            return watchLaterVideo(uri, password, callback);
        } else {
            return unwatchLaterVideo(uri, password, callback);
        }
    }

    private Call watchLaterVideo(@Nullable String uri,
                                 @Nullable String password,
                                 @NotNull IgnoreResponseVimeoCallback callback) {
        final Map<String, String> options = new HashMap<>();
        if (password != null) {
            options.put(Vimeo.PARAMETER_PASSWORD, password);
        }
        return putContent(uri, options, callback);
    }

    private Call unwatchLaterVideo(@Nullable String uri,
                                   @Nullable String password,
                                   @NotNull IgnoreResponseVimeoCallback callback) {
        final Map<String, String> options = new HashMap<>();
        if (password != null) {
            options.put(Vimeo.PARAMETER_PASSWORD, password);
        }
        return deleteContent(uri, options, callback);
    }

    @Nullable
    public Call<Comment> comment(String uri,
                                 String comment,
                                 @Nullable String password,
                                 VimeoCallback<Comment> callback) {
        if (callback == null) {
            throw new AssertionError("Callback cannot be null");
        }

        if (uri == null || uri.isEmpty() || comment == null || comment.isEmpty()) {
            callback.failure(new VimeoError("uri cannot be empty!"));

            return null;
        }

        final Map<String, String> options = new HashMap<>();
        if (password != null) {
            options.put(Vimeo.PARAMETER_PASSWORD, password);
        }

        final HashMap<String, String> postBody = new HashMap<>();
        postBody.put(Vimeo.PARAMETER_COMMENT_TEXT_BODY, comment);

        final Call<Comment> call = mVimeoService.comment(getAuthHeader(), uri, options, postBody);
        call.enqueue(callback);
        return call;
    }

    /**
     * This will fetch a video synchronously by-passing the cache. To fetch from cache, use
     * {@link #getVideoSync(String, CacheControl, String)}
     *
     * @param uri         the uri of the video to fetch
     * @param fieldFilter any field filters to apply for the video response, may be null
     * @return a Retrofit response object with the Video as the body
     */
    @Nullable
    public retrofit2.Response<Video> getVideoSync(String uri, @Nullable String fieldFilter) {
        return getVideoSync(uri, CacheControl.FORCE_NETWORK, fieldFilter);
    }

    /**
     * This will fetch a video synchronously
     *
     * @param uri          the uri of the video to fetch
     * @param cacheControl the cache control
     * @param fieldFilter  any field filters to apply for the video response, may be null
     * @return a Retrofit response object with the Video as the body
     */
    @Nullable
    public retrofit2.Response<Video> getVideoSync(String uri,
                                                  CacheControl cacheControl,
                                                  @Nullable String fieldFilter) {
        final String cacheHeaderValue = createCacheControlString(cacheControl);
        try {
            final Map<String, String> queryMap = createQueryMap(null, null, fieldFilter);
            return mVimeoService.getVideo(getAuthHeader(), uri, queryMap, cacheHeaderValue).execute();
        } catch (final IOException e) {
            return null;
        }
    }
    // </editor-fold>

    // -----------------------------------------------------------------------------------------------------
    // Gets, posts, puts, deletes
    // -----------------------------------------------------------------------------------------------------
    // <editor-fold desc="Gets, posts, puts, deletes">

    /**
     * A package private search method: use
     * {@link Search#search(String, FilterType, String, Map, List, String, VimeoCallback)}
     * which relies on this method.
     *
     * @param queryMap the query parameters
     * @param callback the callback to be invoked when the call finishes
     * @return the Call object provided by the Retrofit service
     */
    @NotNull
    Call<SearchResponse> search(@NotNull Map<String, String> queryMap,
                                @NotNull VimeoCallback<SearchResponse> callback) {

        final Call<SearchResponse> call = mVimeoService.search(getAuthHeader(), queryMap);
        call.enqueue(callback);
        return call;
    }

    /**
     * A package private search suggestions method. See {@link Search#suggest(String, int, int, VimeoCallback)} for
     * public usage of the suggestion API.
     *
     * @param queryMap the query parameters
     * @param callback the callback to be invoked when the call finishes
     * @return the {@link Call} object provided by Retrofit
     */
    @NotNull
    Call<SuggestionResponse> suggest(@NotNull Map<String, String> queryMap,
                                     @NotNull VimeoCallback<SuggestionResponse> callback) {
        final Call<SuggestionResponse> call = mVimeoService.suggest(getAuthHeader(), queryMap);
        call.enqueue(callback);

        return call;
    }

    /**
     * Gets a list of {@link Products} that can be purchased, such as Vimeo subscriptions.
     *
     * @param callback the {@link VimeoCallback} to be invoked when the request finishes
     * @return a {@link Call} with the {@link Products}. This can be used for request cancellation.
     */
    @NotNull
    public Call<Products> getProducts(@NotNull VimeoCallback<Products> callback) {
        Call<Products> call = mVimeoService.getProducts(getAuthHeader());
        call.enqueue(callback);
        return call;
    }

    /**
     * Get a single {@link Product} item from a given product URI.
     *
     * @param uri      URI for a product. Can be obtained from {@link Product#getUri()}.
     * @param callback Callback that will be executed once a {@link Product} has been loaded.
     * @return {@link Call} that can be used to cancel network requests.
     */
    public Call<Product> getProduct(String uri, VimeoCallback<Product> callback) {
        return getContent(uri, CacheControl.FORCE_NETWORK, GetRequestCaller.PRODUCT, null, null, null, callback);
    }

    /**
     * Fetches the currently authenticated user from the API
     *
     * @param callback the callback to be invoked when the request finishes
     */
    public void getCurrentUser(@NotNull VimeoCallback<User> callback) {
        getCurrentUser(null, callback);
    }

    /**
     * Fetches the currently authenticated user from the API
     *
     * @param filter   the field filter to apply to the request
     * @param callback the callback to be invoked when the request finishes
     */
    @SuppressWarnings("WeakerAccess")
    public void getCurrentUser(@Nullable String filter, @NotNull VimeoCallback<User> callback) {
        getContent(Vimeo.ENDPOINT_ME,
                CacheControl.FORCE_NETWORK,
                GetRequestCaller.USER,
                null,
                null,
                filter,
                callback);
    }

    /**
     * A generic GET call that takes in the URI of the specific resource.
     *
     * @param uri           URI of the resource to GET
     * @param cacheControl  Cache control type (includes max age and other cache policy information)
     * @param caller        The {@link GetRequestCaller} for the expected response type
     * @param query         Query string for hitting the search endpoint
     * @param refinementMap Used to refine lists (generally for search) with sorts and filters
     * @param fieldFilter   The string of fields to include in the response (highly recommended!)
     *                      {@link RequestRefinementBuilder}
     * @param callback      The callback for the specific model type of the resource
     * @see <a href="https://developer.vimeo.com/api/spec#common-parameters">Vimeo API Field Filter Docs</a>
     */
    @Nullable
    public <DataType_T> Call<DataType_T> getContent(@NotNull String uri,
                                                    @NotNull CacheControl cacheControl,
                                                    @NotNull Caller<DataType_T> caller,
                                                    @Nullable String query,
                                                    @Nullable Map<String, String> refinementMap,
                                                    @Nullable String fieldFilter,
                                                    @NotNull VimeoCallback<DataType_T> callback) {
        if (uri.isEmpty()) {
            callback.failure(new VimeoError("Uri cannot be empty!"));
            return null;
        }

        final String cacheHeaderValue = createCacheControlString(cacheControl);
        final Map<String, String> queryMap = createQueryMap(query, refinementMap, fieldFilter);
        final Call<DataType_T> call = caller.call(getAuthHeader(),
                uri,
                queryMap,
                cacheHeaderValue,
                mVimeoService);
        call.enqueue(callback);
        return call;
    }

    /**
     * A generic GET call that takes in the URI of the specific resource and fetches content synchronously.
     *
     * @param uri           URI of the resource to GET
     * @param cacheControl  Cache control type (includes max age and other cache policy information)
     * @param query         Query string for hitting the search endpoint
     * @param refinementMap Used to refine lists (generally for search) with sorts and filters
     * @param fieldFilter   The string of fields to include in the response (highly recommended!)
     *                      {@link RequestRefinementBuilder}
     * @param caller        The {@link GetRequestCaller} for the expected response type
     * @see <a href="https://developer.vimeo.com/api/spec#common-parameters">Vimeo API Field Filter Docs</a>
     */
    @Nullable
    public <DataType_T> retrofit2.Response<DataType_T> getContentSync(
            @NotNull String uri,
            @NotNull CacheControl cacheControl,
            @Nullable String query,
            @Nullable Map<String, String> refinementMap,
            @Nullable String fieldFilter,
            @NotNull Caller<DataType_T> caller) {

        if (uri.isEmpty()) {
            throw new AssertionError("uri cannot be null or empty");
        }

        final String cacheHeaderValue = createCacheControlString(cacheControl);
        final Map<String, String> queryMap = createQueryMap(query, refinementMap, fieldFilter);
        final Call<DataType_T> call = caller.call(getAuthHeader(),
                uri,
                queryMap,
                cacheHeaderValue,
                mVimeoService);
        try {
            return call.execute();
        } catch (final IOException ioe) {
            return null;
        }
    }

    /**
     * A generic POST call that takes in the URI of the specific resource.
     *
     * @param uri          URI of the resource to POST
     * @param cacheControl Cache control type
     * @param postBody     The body of the POST request
     * @param callback     The callback for the specific model type of the resource
     */
    public Call postContent(@NotNull String uri,
                            @Nullable CacheControl cacheControl,
                            @Nullable ArrayList<Object> postBody,
                            @NotNull IgnoreResponseVimeoCallback callback) {

        if (postBody == null) {
            postBody = new ArrayList<>();
        }

        String cacheHeaderValue = null;
        if (cacheControl != null) {
            cacheHeaderValue = cacheControl.toString();
        }
        final Call<Object> call = mVimeoService.POST(getAuthHeader(), uri, cacheHeaderValue, postBody);
        call.enqueue(callback);
        return call;
    }

    /**
     * A POST call where the API doesn't return any response body. This is only handled by Retrofit
     * if you specify a Void object response type.
     * Example: Forgot password call
     *
     * @param uri      URI of the resource to POST
     * @param postBody The body of the POST request
     * @param callback The callback for the specific model type of the resource
     */
    @Nullable
    public Call<Void> emptyResponsePost(@Nullable String uri,
                                        @Nullable HashMap<String, String> postBody,
                                        VimeoCallback<Void> callback) {
        if (callback == null) {
            throw new AssertionError("Callback cannot be null");
        }

        if (uri == null) {
            callback.failure(new VimeoError("uri cannot be empty!"));

            return null;
        }

        if (postBody == null) {
            postBody = new HashMap<>();
        }

        final Call<Void> call = mVimeoService.emptyResponsePost(getAuthHeader(), uri, postBody);
        call.enqueue(callback);
        return call;
    }

    /**
     * A synchronous version of {@link #emptyResponsePost(String, HashMap, VimeoCallback)}
     *
     * @return A {@link VimeoError} if there has been a network error or null if the call has been successful.
     * @see #emptyResponsePost
     */
    @Nullable
    public VimeoError emptyResponsePostSync(@Nullable String uri, @Nullable HashMap<String, String> postBody) {

        VimeoError vimeoError = null;
        if (uri == null) {
            return new VimeoError("uri cannot be empty!");
        }

        if (postBody == null) {
            postBody = new HashMap<>();
        }

        final Call<Void> call = mVimeoService.emptyResponsePost(getAuthHeader(), uri, postBody);
        try {
            final Response<Void> response = call.execute();
            if (!isSuccessfulResponse(response)) {
                vimeoError = VimeoNetworkUtil.getErrorFromResponse(response);
                if (vimeoError == null) {
                    vimeoError = new VimeoError();
                }
            }
        } catch (final Exception e) {
            vimeoError = new VimeoError();
            vimeoError.setException(e);
        }

        return vimeoError;
    }

    /**
     * Determines if a network response has been successful.
     *
     * @param response A network response
     * @return true if the response is successful and false otherwise
     */
    private boolean isSuccessfulResponse(@Nullable retrofit2.Response response) {
        return response != null && response.isSuccessful();
    }

    /**
     * A PATCH call where the API doesn't return any response body. This is only handled by Retrofit
     * if you specify a Void object response type.
     *
     * @param uri         URI of the resource to PATCH to
     * @param queryParams any query parameters of the PATCH
     * @param patchBody   the body of the PATCH, it is likely a List or a Map
     * @param callback    the callback to be invoked upon request completion
     */
    @NotNull
    public Call<Void> emptyResponsePatch(@NotNull String uri,
                                         @Nullable Map<String, String> queryParams,
                                         @NotNull Object patchBody,
                                         @NotNull VimeoCallback<Void> callback) {
        if (queryParams == null) {
            queryParams = new HashMap<>();
        }

        final Call<Void> call = mVimeoService.emptyResponsePatch(getAuthHeader(), uri, queryParams, patchBody);
        call.enqueue(callback);

        return call;
    }

    /**
     * Certain endpoints will return the current user in the response when you perform a PUT on them. Use this method to
     * interact with them.
     *
     * @param uri          the URI to connect to.
     * @param cacheControl allows the consumer to force a request from cache or network.
     * @param options      the options that can be sent with the request.
     * @param body         The body of the PUT request
     * @param callback     the callback that will be invoked.
     * @return a call with the request, or null if the parameters passed are invalid.
     */
    @Nullable
    public Call<User> putContentWithUserResponse(@Nullable final String uri,
                                                 @Nullable final CacheControl cacheControl,
                                                 @Nullable final Map<String, String> options,
                                                 @Nullable final Object body,
                                                 @NotNull final VimeoCallback<User> callback) {
        if (uri == null || uri.isEmpty()) {
            callback.failure(new VimeoError("uri cannot be empty!"));
            return null;
        }

        final String cacheHeaderValue = cacheControl != null ? cacheControl.toString() : null;

        final Map<String, String> optionsMap = options == null ? new HashMap<String, String>() : options;

        final Call<User> call = body != null
                ? mVimeoService.putContentWithUserResponse(getAuthHeader(), uri, cacheHeaderValue, optionsMap, body)
                : mVimeoService.putContentWithUserResponse(getAuthHeader(), uri, optionsMap);
        call.enqueue(callback);
        return call;
    }

    /**
     * A generic PUT call that takes in the URI of the specific resource.
     *
     * @param uri          URI of the resource to PUT
     * @param cacheControl Cache control type
     * @param body         The body of the PUT request
     * @param callback     The callback for the specific model type of the resource
     */
    @Nullable
    public Call putContent(@Nullable final String uri,
                           @Nullable final CacheControl cacheControl,
                           @Nullable final Map<String, String> options,
                           @Nullable final Object body,
                           @NotNull final IgnoreResponseVimeoCallback callback) {

        if (uri == null || uri.isEmpty()) {
            callback.failure(new VimeoError("uri cannot be empty!"));
            return null;
        }

        final String cacheHeaderValue = cacheControl != null ? cacheControl.toString() : null;

        final Map<String, String> optionsMap = options == null ? new HashMap<String, String>() : options;

        final Call<Object> call;
        if (body != null) {
            call = mVimeoService.PUT(getAuthHeader(), uri, cacheHeaderValue, optionsMap, body);
        } else {
            call = mVimeoService.PUT(getAuthHeader(), uri, optionsMap);
        }
        call.enqueue(callback);
        return call;
    }

    @Nullable
    public Call putContent(@Nullable String uri,
                           @Nullable Map<String, String> options,
                           @NotNull IgnoreResponseVimeoCallback callback) {
        return putContent(uri, null, options, null, callback);
    }

    @Nullable
    public Call deleteContent(@Nullable String uri,
                              @Nullable Map<String, String> options,
                              @NotNull IgnoreResponseVimeoCallback callback) {
        if (uri == null || uri.isEmpty()) {
            callback.failure(new VimeoError("uri cannot be empty!"));
            return null;
        }
        if (options == null) {
            options = new HashMap<>();
        }
        final Call<Object> call = mVimeoService.DELETE(getAuthHeader(), uri, options);
        call.enqueue(callback);
        return call;
    }

    // </editor-fold>

    // -----------------------------------------------------------------------------------------------------
    // Header values
    // -----------------------------------------------------------------------------------------------------
    // <editor-fold desc="Header values">
    @NotNull
    public String getUserAgent() {
        return mUserAgent;
    }

    public String getAuthHeader() {
        final String credential;

        if (mVimeoAccount != null && mVimeoAccount.isAuthenticated()) {
            credential = "Bearer " + mVimeoAccount.getAccessToken();
        } else {
            credential = getBasicAuthHeader();
        }

        return credential;
    }

    @SuppressWarnings("WeakerAccess")
    public String getBasicAuthHeader() {
        return Credentials.basic(mConfiguration.mClientID, mConfiguration.mClientSecret);
    }

    @NotNull
    private String createCacheControlString(@Nullable CacheControl cacheControl) {
        if (cacheControl != null) {
            if (cacheControl.onlyIfCached()) {
                final CacheControl.Builder builder = VimeoNetworkUtil.getCacheControlBuilder(cacheControl);
                // If no max age specified on CacheControl then set it to our default [KV]
                if (cacheControl.maxAgeSeconds() == -1) {
                    builder.maxAge(mConfiguration.mCacheMaxAge, TimeUnit.SECONDS);
                }
                // CacheControl.FORCE_CACHE defaults stale to Integer.MAX so we need to overwrite it
                // so that a max age can actually do it's job [KV]
                builder.maxStale(0, TimeUnit.SECONDS);
                cacheControl = builder.build();
            }
        } else {
            cacheControl =
                    new CacheControl.Builder().maxAge(mConfiguration.mCacheMaxAge, TimeUnit.SECONDS).build();
        }
        return cacheControl.toString();
    }

    @SuppressWarnings("WeakerAccess")
    @NotNull
    public static Map<String, String> createQueryMap(@Nullable String query,
                                                     @Nullable Map<String, String> refinementMap,
                                                     @Nullable String fieldFilter) {
        final Map<String, String> queryMap;
        if (refinementMap != null && !refinementMap.isEmpty()) {
            queryMap = new HashMap<>(refinementMap);
        } else {
            queryMap = new HashMap<>();
        }
        if (query != null && !query.isEmpty()) {
            queryMap.put(Vimeo.PARAMETER_GET_QUERY, query);
        }
        if (fieldFilter != null && !fieldFilter.isEmpty()) {
            queryMap.put(Vimeo.PARAMETER_GET_FIELD_FILTER, fieldFilter);
        }
        return queryMap;
    }
    // </editor-fold>
}<|MERGE_RESOLUTION|>--- conflicted
+++ resolved
@@ -852,15 +852,10 @@
             final AuthCallback authCallback = mAuthCallbackWeakReference.get();
             final VimeoClient vimeoClient = mVimeoClient.get();
             final long now = System.nanoTime();
-<<<<<<< HEAD
             if (!VimeoClient.sContinuePinCodeAuthorizationRefreshCycle
                 || now >= mExpiresInNano
                 || authCallback == null
                 || vimeoClient == null) {
-=======
-            if (!VimeoClient.sContinuePinCodeAuthorizationRefreshCycle || now >= mExpiresInNano ||
-                    authCallback == null || vimeoClient == null) {
->>>>>>> 10cf79e1
                 if (VimeoClient.sContinuePinCodeAuthorizationRefreshCycle) {
                     //noinspection AssignmentToStaticFieldFromInstanceMethod
                     VimeoClient.sContinuePinCodeAuthorizationRefreshCycle = false;
