--- conflicted
+++ resolved
@@ -32,14 +32,9 @@
 tasks.withType(Javadoc).all { enabled = true }
 
 dependencies {
-<<<<<<< HEAD
-    api project(':api-core')
-    api project(':models')
-    api project(':request')
-=======
     api project(path: ':api-core', configuration: 'default')
+    api project(path: ':request', configuration: 'default')
     compileOnly project(path: ':models', configuration: 'default')
->>>>>>> 585c4c0c
 
     api "com.squareup.retrofit2:retrofit:$retrofitVersion"
     api "com.squareup.retrofit2:converter-gson:$retrofitVersion"
