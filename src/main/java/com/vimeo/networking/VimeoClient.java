--- conflicted
+++ resolved
@@ -751,36 +751,7 @@
 
         this.vimeoService.GET(uri, cacheHeaderValue, new VimeoCallback<Object>() {
             @Override
-<<<<<<< HEAD
-            public void success(Object o, Response response) {
-
-                //Try to get response body
-                BufferedReader reader = null;
-                StringBuilder sb = new StringBuilder();
-                try {
-
-                    reader = new BufferedReader(new InputStreamReader(response.getBody().in()));
-
-                    String line;
-
-                    try {
-                        while ((line = reader.readLine()) != null) {
-                            sb.append(line);
-                        }
-                    } catch (IOException e) {
-                        e.printStackTrace();
-                    }
-                } catch (IOException e) {
-                    e.printStackTrace();
-                }
-
-
-                String result = sb.toString();
-
-
-=======
             public void success(Object o, VimeoResponse response) {
->>>>>>> 5f988655
                 Gson gson = getGson();
                 String JSON = gson.toJson(o);
                 Object object = gson.fromJson(JSON, callback.getObjectType());
