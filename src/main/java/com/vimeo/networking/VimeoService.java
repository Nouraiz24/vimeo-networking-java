--- conflicted
+++ resolved
@@ -17,10 +17,6 @@
 import retrofit.http.POST;
 import retrofit.http.PUT;
 import retrofit.http.Path;
-<<<<<<< HEAD
-import retrofit.http.Query;
-=======
->>>>>>> 46e08afd
 import retrofit.http.QueryMap;
 
 /**
@@ -68,9 +64,8 @@
     @Headers("Cache-Control: no-cache, no-store")
     @DELETE("/tokens")
     void logOut(@Header("Authorization") String authHeader, Callback<Object> callback);
-
-<<<<<<< HEAD
-    // region Channels
+   
+    /*// region Channels
 
     @GET("/channels/staffpicks/videos")
     void fetchStaffPicks(@Header("Authorization") String authHeader, Callback<VideoList> callback);
@@ -101,10 +96,8 @@
     void search(@Header("Authorization") String authHeader, @Path(value = "uri", encode = false) String uri,
                 @QueryMap Map<String, String> filters, @Header("Cache-Control") String cacheHeaderValue,
                 Callback<Object> callback);
-    // end region
+    // end region */
 
-=======
->>>>>>> 46e08afd
     // region Editing
 
     @PATCH("/{uri}")
