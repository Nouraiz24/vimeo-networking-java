--- conflicted
+++ resolved
@@ -35,9 +35,5 @@
 
     implementation project(':vimeo-networking')
 
-<<<<<<< HEAD
-    implementation "org.jetbrains.kotlin:kotlin-stdlib:$kotlin_version"
-=======
     implementation "org.jetbrains.kotlin:kotlin-stdlib-jdk7:$kotlin_version"
->>>>>>> 89bdc26f
 }