package com.vimeo.networking2

<<<<<<< HEAD
import com.squareup.moshi.Json
import com.squareup.moshi.JsonClass
=======
import com.vimeo.networking2.common.Followable
>>>>>>> 5ab14f39
import java.util.*

/**
 * Category information.
 */
@JsonClass(generateAdapter = true)
data class Category(

    /**
     * The active icon for the category.
     */
    @Json(name = "icon")
    val icon: PictureCollection? = null,

    /**
     * The last time, in ISO 8601 format, that a video was featured.
     */
    @Json(name = "last_video_featured_time")
    val lastVideoFeaturedTime: Date? = null,

    /**
     * The URL to access the category in a browser.
     */
    @Json(name = "link")
    val link: String? = null,

    /**
     * Metadata about the category.
     */
<<<<<<< HEAD
    @Json(name = "metadata")
    val metadata: Metadata<CategoryConnections, CategoryInteractions>? = null,
=======
    override val metadata: Metadata<CategoryConnections, CategoryInteractions>? = null,
>>>>>>> 5ab14f39

    /**
     * The display name that identifies the category.
     */
    @Json(name = "name")
    val name: String? = null,

    /**
     * The container of this category's parent category, if the current category is
     * a subcategory.
     */
    @Json(name = "parent")
    val parent: Category? = null,

    /**
     * The active picture for this category; defaults to vertical color bars.
     */
    @Json(name = "pictures")
    val pictures: PictureCollection? = null,

    /**
     * The resource key of the category.
     */
    @Json(name = "resource_key")
    val resourceKey: String? = null,

    /**
     * All the subcategories that belong to this category, if the current category is
     * a top-level parent.
     */
    @Json(name = "subcategories")
    val subcategories: List<Category>? = null,

    /**
     * Whether the category is not a subcategory of another category.
     */
    @Json(name = "top_level")
    val topLevel: Boolean? = null,

    /**
     * The unique identifier to access the category resource.
     */
    @Json(name = "uri")
    val uri: String? = null

<<<<<<< HEAD
) : Entity {
=======
): Followable, Entity {
>>>>>>> 5ab14f39

    override val identifier: String? = resourceKey

}<|MERGE_RESOLUTION|>--- conflicted
+++ resolved
@@ -1,11 +1,8 @@
 package com.vimeo.networking2
 
-<<<<<<< HEAD
+import com.vimeo.networking2.common.Followable
 import com.squareup.moshi.Json
 import com.squareup.moshi.JsonClass
-=======
-import com.vimeo.networking2.common.Followable
->>>>>>> 5ab14f39
 import java.util.*
 
 /**
@@ -35,12 +32,8 @@
     /**
      * Metadata about the category.
      */
-<<<<<<< HEAD
     @Json(name = "metadata")
-    val metadata: Metadata<CategoryConnections, CategoryInteractions>? = null,
-=======
     override val metadata: Metadata<CategoryConnections, CategoryInteractions>? = null,
->>>>>>> 5ab14f39
 
     /**
      * The display name that identifies the category.
@@ -86,11 +79,7 @@
     @Json(name = "uri")
     val uri: String? = null
 
-<<<<<<< HEAD
-) : Entity {
-=======
 ): Followable, Entity {
->>>>>>> 5ab14f39
 
     override val identifier: String? = resourceKey
 
