--- conflicted
+++ resolved
@@ -27,12 +27,8 @@
      * Whether the values of the upload_quota.space fields are for the lifetime quota or
      * the periodic quota.
      */
-<<<<<<< HEAD
     @Json(name = "showing")
-    val showing: UploadSpaceType? = null,
-=======
     val showing: UploadSpaceType = UNKNOWN,
->>>>>>> 4de13c27
 
     /**
      * The number of bytes that you've already uploaded against your quota.
