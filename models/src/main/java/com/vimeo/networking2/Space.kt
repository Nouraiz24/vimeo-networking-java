@file:JvmName("SpaceUtils")

package com.vimeo.networking2

import com.squareup.moshi.Json
import com.squareup.moshi.JsonClass
import com.vimeo.networking2.common.StorageQuota
import com.vimeo.networking2.enums.UploadSpaceType
import com.vimeo.networking2.enums.asEnum
import java.io.Serializable

/**
 * Upload quota space data.
 */
@JsonClass(generateAdapter = true)
data class Space(

    /**
     * The number of bytes remaining in your upload quota.
     */
    @Json(name = "free")
    override val free: Long? = null,

    /**
     * The maximum number of bytes allotted to your upload quota.
     */
    @Json(name = "max")
    override val max: Long? = null,

    /**
     * Whether the values of the upload_quota.space fields are for the lifetime quota or
     * the periodic quota.
     * @see Space.showingType
     */
    @Json(name = "showing")
    val showing: String? = null,

    /**
     * The number of bytes that you've already uploaded against your quota.
     */
    @Json(name = "used")
    override val used: Long? = null

<<<<<<< HEAD
): Serializable {

    companion object {
        private const val serialVersionUID = -19688L
    }
}
=======
) : StorageQuota
>>>>>>> 436d5fbf

/**
 * @see Space.showing
 * @see UploadSpaceType
 */
val Space.showingType: UploadSpaceType
    get() = showing.asEnum(UploadSpaceType.UNKNOWN)<|MERGE_RESOLUTION|>--- conflicted
+++ resolved
@@ -41,16 +41,12 @@
     @Json(name = "used")
     override val used: Long? = null
 
-<<<<<<< HEAD
-): Serializable {
+) : StorageQuota, Serializable {
 
     companion object {
         private const val serialVersionUID = -19688L
     }
 }
-=======
-) : StorageQuota
->>>>>>> 436d5fbf
 
 /**
  * @see Space.showing
