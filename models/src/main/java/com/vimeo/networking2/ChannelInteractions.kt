--- conflicted
+++ resolved
@@ -1,11 +1,8 @@
 package com.vimeo.networking2
 
-<<<<<<< HEAD
+import com.vimeo.networking2.common.FollowableInteractions
 import com.squareup.moshi.Json
 import com.squareup.moshi.JsonClass
-=======
-import com.vimeo.networking2.common.FollowableInteractions
->>>>>>> 5ab14f39
 
 /**
  * All action that can be taken on a channel.
@@ -18,46 +15,30 @@
      * therefore add other users as channel moderators. This data requires a bearer token with
      * the private scope.
      */
-<<<<<<< HEAD
     @Json(name = "add_moderators")
-    val addModerators: Interaction? = null,
-=======
     val addModerators: BasicInteraction? = null,
->>>>>>> 5ab14f39
 
     /**
      * When a channel appears in the context of adding or removing a video from it
      * (/videos/{video_id}/available_channels), include information about adding or removing
      * the video. This data requires a bearer token with the private scope.
      */
-<<<<<<< HEAD
     @Json(name = "add_to")
-    val addTo: Interaction? = null,
-=======
     val addTo: BasicInteraction? = null,
->>>>>>> 5ab14f39
 
     /**
      * An action indicating if the authenticated user has followed this channel.
      * This data requires a bearer token with the private scope.
      */
-<<<<<<< HEAD
     @Json(name = "follow")
-    val follow: ChannelFollowInteraction? = null,
-=======
     override val follow: ChannelFollowInteraction? = null,
->>>>>>> 5ab14f39
 
     /**
      * An action indicating that the authenticated user is a moderator of the channel and may
      * therefore add or remove videos from the channel. This data requires a bearer token with
      * the private scope.
      */
-<<<<<<< HEAD
     @Json(name = "moderate_videos")
-    val moderateVideos: Interaction? = null
-=======
     val moderateVideos: BasicInteraction? = null
->>>>>>> 5ab14f39
 
 ): FollowableInteractions