--- conflicted
+++ resolved
@@ -39,22 +39,14 @@
     /**
      * The Vimeo content to which the comment relates.
      */
-<<<<<<< HEAD
     @Json(name ="type")
-    val type: CommentType? = null,
-=======
-    val type: CommentType = UNKNOWN,
->>>>>>> 4de13c27
+    val type: CommentType? = UNKNOWN,
 
     /**
      * The user who posted the comment.
      */
-<<<<<<< HEAD
     @Json(name ="user")
-    val user: User?
-=======
     val user: User? = null
->>>>>>> 4de13c27
 
 ): Entity {
 
