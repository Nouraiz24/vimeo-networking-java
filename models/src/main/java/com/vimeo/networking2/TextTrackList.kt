package com.vimeo.networking2

import com.squareup.moshi.Json
import com.squareup.moshi.JsonClass

/**
 * List of text tracks for a video.
 */
@JsonClass(generateAdapter = true)
data class TextTrackList(
<<<<<<< HEAD

    /**
     * Total number of text tracks.
     */
    @Json(name = "total")
    val total: Int? = null,

    /**
     * List of all the text tracks for a video.
     */
    @Json(name = "data")
    val textTracks: List<TextTrack>? = null

)
=======
    override val total: Int? = null,
    override val page: Int? = null,
    override val perPage: Int? = null,
    override val paging: Paging? = null,
    override val data: List<TextTrack>? = null
) : Pageable<TextTrack>
>>>>>>> 4de13c27
<|MERGE_RESOLUTION|>--- conflicted
+++ resolved
@@ -8,26 +8,20 @@
  */
 @JsonClass(generateAdapter = true)
 data class TextTrackList(
-<<<<<<< HEAD
 
-    /**
-     * Total number of text tracks.
-     */
     @Json(name = "total")
-    val total: Int? = null,
+    override val total: Int? = null,
 
-    /**
-     * List of all the text tracks for a video.
-     */
+    @Json(name = "page")
+    override val page: Int? = null,
+
+    @Json(name = "per_page")
+    override val perPage: Int? = null,
+
+    @Json(name = "paging")
+    override val paging: Paging? = null,
+
     @Json(name = "data")
-    val textTracks: List<TextTrack>? = null
+    override val data: List<TextTrack>? = null
 
-)
-=======
-    override val total: Int? = null,
-    override val page: Int? = null,
-    override val perPage: Int? = null,
-    override val paging: Paging? = null,
-    override val data: List<TextTrack>? = null
-) : Pageable<TextTrack>
->>>>>>> 4de13c27
+) : Pageable<TextTrack>