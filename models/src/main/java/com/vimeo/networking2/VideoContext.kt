--- conflicted
+++ resolved
@@ -14,12 +14,8 @@
     /**
      * The contextual action.
      */
-<<<<<<< HEAD
     @Json(name = "action")
-    val action: VideoActionType? = null,
-=======
     val action: VideoActionType = UNKNOWN,
->>>>>>> 4de13c27
 
     /**
      * The contextual resource type.
