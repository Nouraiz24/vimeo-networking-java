--- conflicted
+++ resolved
@@ -12,30 +12,15 @@
      * The total number of new notifications. This data requires a bearer token
      * with the private scope.
      */
-<<<<<<< HEAD
     @Json(name = "new_total")
-    val newTotal: Int = 0,
-=======
     val newTotal: Int? = null,
->>>>>>> 4de13c27
 
     /**
      * The total number of notifications. This data requires a bearer token with
      * the private scope.
      */
-<<<<<<< HEAD
     @Json(name = "total")
-    val total: Int = 0,
-
-    /**
-     * The total number of new notifications. This data requires a bearer
-     * token with the private scope.
-     */
-    @Json(name = "total_new")
-    val totalNew: Int = 0,
-=======
     val total: Int? = null,
->>>>>>> 4de13c27
 
     /**
      * Information about this user's notifications. This data requires a bearer token
@@ -57,12 +42,8 @@
     /**
      * The total number of unread notifications.
      */
-<<<<<<< HEAD
     @Json(name = "unread_total")
-    val unreadTotal: Int = 0,
-=======
     val unreadTotal: Int? = null,
->>>>>>> 4de13c27
 
     /**
      * The API URI that resolves to the connection data.
