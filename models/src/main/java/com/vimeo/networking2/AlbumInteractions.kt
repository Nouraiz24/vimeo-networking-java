--- conflicted
+++ resolved
@@ -13,22 +13,14 @@
      * An action indicating that the authenticated user is an admin of the album and may therefore
      * add custom logos. This data requires a bearer token with the private scope.
      */
-<<<<<<< HEAD
     @Json(name = "add_logos")
-    val addLogos: Interaction? = null,
-=======
     val addLogos: BasicInteraction? = null,
->>>>>>> 5ab14f39
 
     /**
      * An action indicating that the authenticated user is an admin of the album and may therefore
      * add videos. This data requires a bearer token with the private scope.
      */
-<<<<<<< HEAD
     @Json(name = "add_videos")
-    val addVideos: Interaction? = null
-=======
     val addVideos: BasicInteraction? = null
->>>>>>> 5ab14f39
 
 )