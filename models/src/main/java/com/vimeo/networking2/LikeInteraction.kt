package com.vimeo.networking2

<<<<<<< HEAD
import com.squareup.moshi.Json
import com.squareup.moshi.JsonClass

=======
import com.vimeo.networking2.common.UpdatableInteraction
import com.vimeo.networking2.enums.ApiOptionsType
>>>>>>> 5ab14f39
import java.util.*

/**
 * Information on liking a video.
 */
@JsonClass(generateAdapter = true)
data class LikeInteraction(

<<<<<<< HEAD
    /**
     * Whether the user has liked the video.
     */
    @Json(name = "added")
    val added: Boolean? = null,

    /**
     * The time in ISO 8601 format when the user liked the video.
     */
    @Json(name = "added_time")
    val addedTime: Date? = null,

    /**
     * An array of HTTP methods permitted on this URI.
     */
    @Json(name = "options")
    val options: List<String>? = null,

    /**
     * The API URI that resolves to the connection data.
     */
    @Json(name = "uri")
    val uri: String? = null
=======
    override val added: Boolean? = null,

    override val addedTime: Date? = null,

    override val options: List<ApiOptionsType>? = null,

    override val uri: String? = null
>>>>>>> 5ab14f39

) : UpdatableInteraction<|MERGE_RESOLUTION|>--- conflicted
+++ resolved
@@ -1,13 +1,10 @@
 package com.vimeo.networking2
 
-<<<<<<< HEAD
+import com.vimeo.networking2.common.UpdatableInteraction
+import com.vimeo.networking2.enums.ApiOptionsType
 import com.squareup.moshi.Json
 import com.squareup.moshi.JsonClass
 
-=======
-import com.vimeo.networking2.common.UpdatableInteraction
-import com.vimeo.networking2.enums.ApiOptionsType
->>>>>>> 5ab14f39
 import java.util.*
 
 /**
@@ -16,38 +13,16 @@
 @JsonClass(generateAdapter = true)
 data class LikeInteraction(
 
-<<<<<<< HEAD
-    /**
-     * Whether the user has liked the video.
-     */
     @Json(name = "added")
-    val added: Boolean? = null,
-
-    /**
-     * The time in ISO 8601 format when the user liked the video.
-     */
-    @Json(name = "added_time")
-    val addedTime: Date? = null,
-
-    /**
-     * An array of HTTP methods permitted on this URI.
-     */
-    @Json(name = "options")
-    val options: List<String>? = null,
-
-    /**
-     * The API URI that resolves to the connection data.
-     */
-    @Json(name = "uri")
-    val uri: String? = null
-=======
     override val added: Boolean? = null,
 
+    @Json(name = "added_time")
     override val addedTime: Date? = null,
 
+    @Json(name = "options")
     override val options: List<ApiOptionsType>? = null,
 
+    @Json(name = "uri")
     override val uri: String? = null
->>>>>>> 5ab14f39
 
 ) : UpdatableInteraction