--- conflicted
+++ resolved
@@ -43,10 +43,6 @@
     /**
      * The play status of the video.
      */
-<<<<<<< HEAD
     @Json(name = "status")
-    val status: VideoPlayStatus? = null
-=======
     val status: VideoPlayStatus = UNKNOWN
->>>>>>> 4de13c27
 )