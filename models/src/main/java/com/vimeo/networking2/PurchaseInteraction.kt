--- conflicted
+++ resolved
@@ -1,12 +1,9 @@
 package com.vimeo.networking2
 
-<<<<<<< HEAD
+import com.vimeo.networking2.common.Interaction
+import com.vimeo.networking2.enums.ApiOptionsType
 import com.squareup.moshi.Json
 import com.squareup.moshi.JsonClass
-=======
-import com.vimeo.networking2.common.Interaction
-import com.vimeo.networking2.enums.ApiOptionsType
->>>>>>> 5ab14f39
 import com.vimeo.networking2.enums.PurchaseStatusType
 
 /**
@@ -15,26 +12,16 @@
 @JsonClass(generateAdapter = true)
 data class PurchaseInteraction(
 
-<<<<<<< HEAD
+    @Json(name = "options")
+    override val options: List<ApiOptionsType>? = null,
+
+    @Json(name = "uri")
+    override val uri: String? = null,
+
     /**
      * Purchase status.
      */
     @Json(name = "status")
-    val status: PurchaseStatusType? = null,
-=======
-    override val options: List<ApiOptionsType>? = null,
-
-    override val uri: String? = null,
->>>>>>> 5ab14f39
-
-    /**
-     * Purchase status.
-     */
-<<<<<<< HEAD
-    @Json(name = "uri")
-    val uri: String? = null
-=======
     val status: PurchaseStatusType = PurchaseStatusType.UNKNOWN
->>>>>>> 5ab14f39
 
 ): Interaction