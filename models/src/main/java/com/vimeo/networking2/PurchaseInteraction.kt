package com.vimeo.networking2

import com.squareup.moshi.Json
import com.squareup.moshi.JsonClass
import com.vimeo.networking2.enums.PurchaseStatusType

/**
 * Purchase a video action data.
 */
@JsonClass(generateAdapter = true)
data class PurchaseInteraction(

    /**
     * Purchase status.
     */
<<<<<<< HEAD
    @Json(name = "status")
    val status: PurchaseStatusType? = null,
=======
    val status: PurchaseStatusType = PurchaseStatusType.UNKNOWN,
>>>>>>> 4de13c27

    /**
     * URI for creating a purchase.
     */
    @Json(name = "uri")
    val uri: String? = null

)<|MERGE_RESOLUTION|>--- conflicted
+++ resolved
@@ -13,12 +13,8 @@
     /**
      * Purchase status.
      */
-<<<<<<< HEAD
     @Json(name = "status")
-    val status: PurchaseStatusType? = null,
-=======
     val status: PurchaseStatusType = PurchaseStatusType.UNKNOWN,
->>>>>>> 4de13c27
 
     /**
      * URI for creating a purchase.
