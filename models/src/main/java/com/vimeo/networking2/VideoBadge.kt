package com.vimeo.networking2

import com.squareup.moshi.Json
import com.squareup.moshi.JsonClass
import com.vimeo.networking2.enums.VideoBadgeType
import com.vimeo.networking2.enums.VideoBadgeType.UNKNOWN

/**
 * Video badge data.
 */
@JsonClass(generateAdapter = true)
data class VideoBadge(

    /**
     * The festival that this badge represents.
     *
     * Requires [CapabilitiesType.CAPABILITY_VIEW_VIDEO_BADGE].
     */
    @Json(name = "festival")
    val festival: String? = null,

    /**
     * The link for the badge
     */
    @Json(name = "link")
    val link: String? = null,

    /**
     * The badge image.
     */
    @Json(name = "pictures")
    val pictures: PictureCollection? = null,

    /**
     * The name of the badge.
     */
    @Json(name = "text")
    val text: String? = null,

    /**
     * The type of the badge.
     */
<<<<<<< HEAD
    @Json(name = "type")
    val type: VideoBadgeType? = null
=======
    val type: VideoBadgeType = UNKNOWN
>>>>>>> 4de13c27

)<|MERGE_RESOLUTION|>--- conflicted
+++ resolved
@@ -40,11 +40,7 @@
     /**
      * The type of the badge.
      */
-<<<<<<< HEAD
     @Json(name = "type")
-    val type: VideoBadgeType? = null
-=======
     val type: VideoBadgeType = UNKNOWN
->>>>>>> 4de13c27
 
 )