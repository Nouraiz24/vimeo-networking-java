package com.vimeo.networking2

import com.squareup.moshi.Json
import com.squareup.moshi.JsonClass
import com.vimeo.networking2.enums.VideoQualityType
import com.vimeo.networking2.enums.VideoQualityType.UNKNOWN
import com.vimeo.networking2.enums.VideoSourceType
import java.util.*

@JsonClass(generateAdapter = true)
data class ProgressiveFileType(

    /**
     * The time in ISO 8601 format when the video file was created.
     */
    @Json(name = "created_time")
    val createdTime: Date? = null,

    /**
     * The FPS of the video.
     */
    @Json(name = "fps")
    val fps: Int? = null,

    /**
     * The height of the video in pixels.
     */
<<<<<<< HEAD
    @Json(name = "height")
    val height: Int = 0,
=======
    val height: Int? = null,
>>>>>>> 4de13c27

    /**
     * The direct link to this video file.
     */
    @Json(name = "link")
    val link: String? = null,

    /**
     * The time in ISO 8601 format when the link to this video file expires.
     */
    @Json(name = "link_expiration_time")
    val linkExpirationTime: String? = null,

    /**
     * Video logging information.
     */
    @Json(name = "log")
    val log: VideoLog? = null,

    /**
     * The MD5 hash of the video file.
     */
    @Json(name = "md5")
    val md5: String? = null,

    /**
     * The video quality (as determined by height and width).
     */
<<<<<<< HEAD
    @Json(name = "quality")
    val quality: VideoQualityType? = null,
=======
    val quality: VideoQualityType = UNKNOWN,
>>>>>>> 4de13c27

    /**
     * The file size of the video.
     */
    @Json(name = "size")
    val size: Int? = null,

    /**
     * The source link for the video file.
     */
    @Json(name = "source_link")
    val sourceLink: String? = null,

    /**
     * The type of the video file.
     */
<<<<<<< HEAD
    @Json(name = "type")
    val type: VideoSourceType? = null,
=======
    val type: VideoSourceType = VideoSourceType.UNKNOWN,
>>>>>>> 4de13c27

    /**
     * The width of the video in pixels.
     */
<<<<<<< HEAD
    @Json(name = "width")
    val width: Int = 0
=======
    val width: Int? = null
>>>>>>> 4de13c27

)<|MERGE_RESOLUTION|>--- conflicted
+++ resolved
@@ -25,12 +25,8 @@
     /**
      * The height of the video in pixels.
      */
-<<<<<<< HEAD
     @Json(name = "height")
-    val height: Int = 0,
-=======
     val height: Int? = null,
->>>>>>> 4de13c27
 
     /**
      * The direct link to this video file.
@@ -59,12 +55,8 @@
     /**
      * The video quality (as determined by height and width).
      */
-<<<<<<< HEAD
     @Json(name = "quality")
-    val quality: VideoQualityType? = null,
-=======
     val quality: VideoQualityType = UNKNOWN,
->>>>>>> 4de13c27
 
     /**
      * The file size of the video.
@@ -81,21 +73,13 @@
     /**
      * The type of the video file.
      */
-<<<<<<< HEAD
     @Json(name = "type")
-    val type: VideoSourceType? = null,
-=======
     val type: VideoSourceType = VideoSourceType.UNKNOWN,
->>>>>>> 4de13c27
 
     /**
      * The width of the video in pixels.
      */
-<<<<<<< HEAD
     @Json(name = "width")
-    val width: Int = 0
-=======
     val width: Int? = null
->>>>>>> 4de13c27
 
 )