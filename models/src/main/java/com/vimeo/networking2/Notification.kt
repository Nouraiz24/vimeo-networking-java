--- conflicted
+++ resolved
@@ -51,12 +51,8 @@
     /**
      * The type of notification.
      */
-<<<<<<< HEAD
     @Json(name = "type")
-    val type: NotificationType? = null,
-=======
     val type: NotificationType = UNKNOWN,
->>>>>>> 4de13c27
 
     /**
      * The notification's canonical relative URI.
