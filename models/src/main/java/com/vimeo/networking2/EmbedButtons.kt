--- conflicted
+++ resolved
@@ -47,11 +47,7 @@
     /**
      * Whether the Watch Later button appears in the embeddable player for this video.
      */
-<<<<<<< HEAD
     @Json(name = "watchlater")
-    val watchlater: Boolean? = null
-=======
     val watchLater: Boolean? = null
->>>>>>> 4de13c27
 
 )