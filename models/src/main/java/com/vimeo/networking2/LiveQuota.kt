package com.vimeo.networking2

import com.squareup.moshi.Json
import com.squareup.moshi.JsonClass
import com.vimeo.networking2.enums.LiveQuotaStatus
import com.vimeo.networking2.enums.LiveQuotaStatus.UNKNOWN

/**
 * Requires [CapabilitiesType.CAPABILITY_LIVE_EVENT].
 */
@JsonClass(generateAdapter = true)
data class LiveQuota(

    /**
     * The status code for the user's ability to live stream.
     */
<<<<<<< HEAD
    @Json(name = "status")
    val status: LiveQuotaStatus? = null,
=======
    val status: LiveQuotaStatus = UNKNOWN,
>>>>>>> 4de13c27

    /**
     * Live streams quota data.
     */
    @Json(name = "streams")
    val streams: LiveStreamsQuota? = null,

    /**
     * Live time data.
     */
    @Json(name = "time")
    val time: LiveTime? = null

)<|MERGE_RESOLUTION|>--- conflicted
+++ resolved
@@ -14,12 +14,8 @@
     /**
      * The status code for the user's ability to live stream.
      */
-<<<<<<< HEAD
     @Json(name = "status")
-    val status: LiveQuotaStatus? = null,
-=======
     val status: LiveQuotaStatus = UNKNOWN,
->>>>>>> 4de13c27
 
     /**
      * Live streams quota data.
