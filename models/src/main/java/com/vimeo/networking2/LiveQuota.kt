--- conflicted
+++ resolved
@@ -4,12 +4,9 @@
 
 import com.squareup.moshi.Json
 import com.squareup.moshi.JsonClass
-<<<<<<< HEAD
+import com.vimeo.networking2.annotations.Internal
 import com.vimeo.networking2.enums.LiveQuotaStatus
 import com.vimeo.networking2.enums.asEnum
-=======
-import com.vimeo.networking2.annotations.Internal
->>>>>>> 7d7226b1
 
 /**
  * Live Quota information.
@@ -19,16 +16,14 @@
 data class LiveQuota(
 
     /**
-<<<<<<< HEAD
      * The status code for the user's ability to live stream.
      * @see LiveQuota.liveQuotaStatus
      */
+    @Internal
     @Json(name = "status")
     val status: String? = null,
 
     /**
-=======
->>>>>>> 7d7226b1
      * Live streams quota data.
      */
     @Internal
