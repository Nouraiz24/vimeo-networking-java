package com.vimeo.networking2

import com.squareup.moshi.Json
import com.squareup.moshi.JsonClass
import com.vimeo.networking2.enums.StreamType
import com.vimeo.networking2.enums.StreamType.UNKNOWN
import java.util.*

/**
 * The Rent interaction for an On Demand video.
 */
@JsonClass(generateAdapter = true)
data class RentInteraction(

    /**
     * The currency code for the current user's region.
     */
    @Json(name = "currency")
    val currency: String? = null,

    /**
     * Formatted price to display to rent an On Demand video.
     */
    @Json(name = "display_price")
    val displayPrice: Long? = null,

    /**
     * Whether the video has DRM.
     */
    @Json(name = "drm")
    val drm: Boolean? = null,

    /**
     * The time in ISO 8601 format when the rental period for the video expires.
     */
    @Json(name = "expires_time")
    val expirationDate: Date? = null,

    /**
     * The URL to rent the On Demand video on Vimeo.
     */
<<<<<<< HEAD
    @Json(name = "link")
    val link: String,
=======
    val link: String? = null,
>>>>>>> 4de13c27

    /**
     * The numeric value of the price for buying the On Demand video.
     */
    @Json(name = "price")
    val price: Double? = null,

    /**
     * The time in ISO 8601 format when the On Demand video was rented.
     */
    @Json(name = "purchase_time")
    val purchaseTime: Date? = null,

    /**
     * The user's streaming access to this On Demand video:
     */
<<<<<<< HEAD
    @Json(name = "stream")
    val stream: StreamType? = null,
=======
    val stream: StreamType = UNKNOWN,
>>>>>>> 4de13c27

    /**
     * The product URI to rent the On Demand video.
     */
    @Json(name = "uri")
    val uri: String? = null

)<|MERGE_RESOLUTION|>--- conflicted
+++ resolved
@@ -39,12 +39,8 @@
     /**
      * The URL to rent the On Demand video on Vimeo.
      */
-<<<<<<< HEAD
     @Json(name = "link")
-    val link: String,
-=======
     val link: String? = null,
->>>>>>> 4de13c27
 
     /**
      * The numeric value of the price for buying the On Demand video.
@@ -61,12 +57,8 @@
     /**
      * The user's streaming access to this On Demand video:
      */
-<<<<<<< HEAD
     @Json(name = "stream")
-    val stream: StreamType? = null,
-=======
     val stream: StreamType = UNKNOWN,
->>>>>>> 4de13c27
 
     /**
      * The product URI to rent the On Demand video.
