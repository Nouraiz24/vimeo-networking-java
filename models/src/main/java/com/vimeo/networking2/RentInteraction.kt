@file:JvmName("RentInteractionUtils")

package com.vimeo.networking2

import com.squareup.moshi.Json
import com.squareup.moshi.JsonClass
import com.vimeo.networking2.annotations.Internal
import com.vimeo.networking2.enums.StreamType
import com.vimeo.networking2.enums.asEnum
import java.util.*

/**
 * The Rent interaction for an On Demand video.
 */
@Internal
@JsonClass(generateAdapter = true)
data class RentInteraction(

    /**
     * The currency code for the current user's region.
     */
    @Internal
    @Json(name = "currency")
    val currency: String? = null,

    /**
     * Formatted price to display to rent an On Demand video.
     */
    @Internal
    @Json(name = "display_price")
    val displayPrice: Long? = null,

    /**
     * Whether the video has DRM.
     */
    @Internal
    @Json(name = "drm")
    val drm: Boolean? = null,

    /**
     * The time in ISO 8601 format when the rental period for the video expires.
     */
    @Internal
    @Json(name = "expires_time")
    val expirationDate: Date? = null,

    /**
     * The URL to rent the On Demand video on Vimeo.
     */
    @Internal
    @Json(name = "link")
    val link: String? = null,

    /**
     * The numeric value of the price for buying the On Demand video.
     */
    @Internal
    @Json(name = "price")
    val price: Double? = null,

    /**
     * The time in ISO 8601 format when the On Demand video was rented.
     */
    @Internal
    @Json(name = "purchase_time")
    val purchaseTime: Date? = null,

    /**
     * The user's streaming access to this On Demand video.
<<<<<<< HEAD
     * @see RentInteraction.streamType
=======
>>>>>>> 7d7226b1
     */
    @Internal
    @Json(name = "stream")
    val stream: String? = null,

    /**
     * The product URI to rent the On Demand video.
     */
    @Internal
    @Json(name = "uri")
    val uri: String? = null

)

/**
 * @see RentInteraction.stream
 * @see StreamType
 */
val RentInteraction.streamType: StreamType
    get() = stream.asEnum(StreamType.UNKNOWN)<|MERGE_RESOLUTION|>--- conflicted
+++ resolved
@@ -67,10 +67,7 @@
 
     /**
      * The user's streaming access to this On Demand video.
-<<<<<<< HEAD
      * @see RentInteraction.streamType
-=======
->>>>>>> 7d7226b1
      */
     @Internal
     @Json(name = "stream")
