--- conflicted
+++ resolved
@@ -42,12 +42,8 @@
     /**
      * Subscription information for an On Demand video.
      */
-<<<<<<< HEAD
     @Json(name = "subscribe")
-    val subscribe: SubscriptionInteraction? = null,
-=======
     val subscription: SubscriptionInteraction? = null,
->>>>>>> 4de13c27
 
     /**
      * Information about removing this video from the user's list of watched videos.
@@ -58,10 +54,6 @@
     /**
      * Information about whether this video appears on the authenticated user's Watch Later list.
      */
-<<<<<<< HEAD
     @Json(name = "watchlater")
-    val watchlater: WatchLaterInteraction? = null
-=======
     val watchLater: WatchLaterInteraction? = null
->>>>>>> 4de13c27
 )