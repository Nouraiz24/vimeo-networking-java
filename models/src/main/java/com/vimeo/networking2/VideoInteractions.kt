package com.vimeo.networking2

import com.squareup.moshi.Json
import com.squareup.moshi.JsonClass

/**
 * All action that can be taken on a video.
 */
@JsonClass(generateAdapter = true)
data class VideoInteractions(

    /**
     * The buy interaction for a On Demand video.
     */
    @Json(name = "buy")
    val buy: BuyInteraction? = null,

    /**
     * When a video is referenced by a channel URI, if the user is a moderator of the
     * channel, include information about removing the video from the channel.
     */
<<<<<<< HEAD
    @Json(name = "channel")
    val channel: Interaction? = null,
=======
    val channel: BasicInteraction? = null,
>>>>>>> 5ab14f39

    /**
     * Information about whether the authenticated user has liked this video.
     */
    @Json(name = "like")
    val like: LikeInteraction? = null,

    /**
     * The Rent interaction for an On Demand video.
     */
    @Json(name = "rent")
    val rent: RentInteraction? = null,

    /**
     * Information about where and how to report a video.
     */
<<<<<<< HEAD
    @Json(name = "report")
    val report: Interaction? = null,
=======
    val report: BasicInteraction? = null,
>>>>>>> 5ab14f39

    /**
     * Subscription information for an On Demand video.
     */
    @Json(name = "subscribe")
    val subscription: SubscriptionInteraction? = null,

    /**
     * Information about removing this video from the user's list of watched videos.
     */
    @Json(name = "watched")
    val watched: WatchedInteraction? = null,

    /**
     * Information about whether this video appears on the authenticated user's Watch Later list.
     */
    @Json(name = "watchlater")
    val watchLater: WatchLaterInteraction? = null

)<|MERGE_RESOLUTION|>--- conflicted
+++ resolved
@@ -19,12 +19,8 @@
      * When a video is referenced by a channel URI, if the user is a moderator of the
      * channel, include information about removing the video from the channel.
      */
-<<<<<<< HEAD
     @Json(name = "channel")
-    val channel: Interaction? = null,
-=======
     val channel: BasicInteraction? = null,
->>>>>>> 5ab14f39
 
     /**
      * Information about whether the authenticated user has liked this video.
@@ -41,12 +37,8 @@
     /**
      * Information about where and how to report a video.
      */
-<<<<<<< HEAD
     @Json(name = "report")
-    val report: Interaction? = null,
-=======
     val report: BasicInteraction? = null,
->>>>>>> 5ab14f39
 
     /**
      * Subscription information for an On Demand video.
