--- conflicted
+++ resolved
@@ -23,21 +23,13 @@
     /**
      * The 360 spatial projection.
      */
-<<<<<<< HEAD
     @Json(name = "projection")
-    val projection: SpatialProjectionType? = null,
-=======
     val projection: SpatialProjectionType = SpatialProjectionType.UNKNOWN,
->>>>>>> 4de13c27
 
     /**
      * The 360 stereo format.
      */
-<<<<<<< HEAD
     @Json(name = "stereo_format")
-    val stereoFormat: StereoFormatType? = null
-=======
     val stereoFormat: StereoFormatType = StereoFormatType.UNKNOWN
->>>>>>> 4de13c27
 
 )