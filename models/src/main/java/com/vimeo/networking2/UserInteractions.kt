--- conflicted
+++ resolved
@@ -1,11 +1,8 @@
 package com.vimeo.networking2
 
-<<<<<<< HEAD
+import com.vimeo.networking2.common.FollowableInteractions
 import com.squareup.moshi.Json
 import com.squareup.moshi.JsonClass
-=======
-import com.vimeo.networking2.common.FollowableInteractions
->>>>>>> 5ab14f39
 
 /**
  * All actions that can be taken on a user.
@@ -16,41 +13,25 @@
     /**
      * Disallow a user from viewing a private channel.
      */
-<<<<<<< HEAD
     @Json(name = "add_privacy_user")
-    val addPrivacyUser: Interaction? = null,
-=======
     val addPrivacyUser: BasicInteraction? = null,
->>>>>>> 5ab14f39
 
     /**
      * Information related to the block status of this user.
      */
-<<<<<<< HEAD
     @Json(name = "block")
-    val block: Interaction? = null,
-=======
     val block: BasicInteraction? = null,
->>>>>>> 5ab14f39
 
     /**
      * Information related to the followed status of this user.
      */
-<<<<<<< HEAD
     @Json(name = "follow")
-    val follow: Interaction? = null,
-=======
     override val follow: FollowInteraction? = null,
->>>>>>> 5ab14f39
 
     /**
      * Information regarding where and how to report a user.
      */
-<<<<<<< HEAD
     @Json(name = "report")
-    val report: Interaction? = null
-=======
     val report: BasicInteraction? = null
->>>>>>> 5ab14f39
 
 ): FollowableInteractions