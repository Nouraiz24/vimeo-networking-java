package com.vimeo.networking2

import com.squareup.moshi.Json
import com.squareup.moshi.JsonClass
import com.vimeo.networking2.enums.TextTrackType

/**
 * Information on a text text.
 */
@JsonClass(generateAdapter = true)
data class TextTrack(

    /**
     * Whether this text track is active.
     */
    @Json(name = "active")
    val active: Boolean? = null,

    /**
     * The read-only URL of the text track file, intended for use with HLS playback.
     */
    @Json(name = "hsl_link")
    val hlsLink: String? = null,

    /**
     * The language code for this text track. To see a full list, request
     * `/languages?filter=texttrack`.
     */
    @Json(name = "language")
    val language: String? = null,

    /**
     * The read-only URL of the text track file. You can upload to this link when you
     * create it for the first time.
     */
    @Json(name = "link")
    val link: String? = null,

    /**
     * The relative URI of the text track.
     */
    @Json(name = "uri")
    val uri: String? = null,

    /**
     * The descriptive name of this text track.
     */
    @Json(name = "name")
    val name: String? = null,

    /**
     *The type of the text track.
     */
<<<<<<< HEAD
    @Json(name = "type")
    val type: TextTrackType? = null
=======
    val type: TextTrackType = TextTrackType.UNKNOWN
>>>>>>> 4de13c27

)<|MERGE_RESOLUTION|>--- conflicted
+++ resolved
@@ -51,11 +51,7 @@
     /**
      *The type of the text track.
      */
-<<<<<<< HEAD
     @Json(name = "type")
-    val type: TextTrackType? = null
-=======
     val type: TextTrackType = TextTrackType.UNKNOWN
->>>>>>> 4de13c27
 
 )