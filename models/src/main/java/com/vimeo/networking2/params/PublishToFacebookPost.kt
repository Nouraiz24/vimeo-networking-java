--- conflicted
+++ resolved
@@ -9,18 +9,17 @@
 @JsonClass(generateAdapter = true)
 data class PublishToFacebookPost(
 
-<<<<<<< HEAD
     /**
      * The title of the post as it will appear on Facebook.
      */
     @Json(name = "title")
-    val title: String,
+    val title: String? = null,
 
     /**
      * The description of the post as it will appear on Facebook.
      */
     @Json(name = "description")
-    val description: String,
+    val description: String? = null,
 
     /**
      * The destination identifier (page id) of the page being posted to on Facebook.
@@ -58,55 +57,5 @@
      */
     @Json(name = "allow_social_actions")
     val allowSocialActions: Boolean
-=======
-        /**
-         * The title of the post as it will appear on Facebook.
-         */
-        @Json(name = "title")
-        val title: String? = null,
-
-        /**
-         * The description of the post as it will appear on Facebook.
-         */
-        @Json(name = "description")
-        val description: String? = null,
-
-        /**
-         * The destination identifier (page id) of the page being posted to on Facebook.
-         */
-        @Json(name = "destination")
-        val destination: Long,
-
-        /**
-         * An optional Facebook category of the video.
-         */
-        @Json(name = "category_id")
-        val categoryId: String? = null,
-
-        /**
-         * Whether or not this Facebook post should be embeddable.
-         */
-        @Json(name = "allow_embedding")
-        val allowEmbedding: Boolean,
-
-        /**
-         * Whether or not this post should appear on the Facebook News Feed.
-         */
-        @Json(name = "should_appear_on_news_feed")
-        val shouldAppearOnNewsFeed: Boolean,
-
-        /**
-         * Whether or not this video should be searchable and show up
-         * in the user's video library on Facebook.
-         */
-        @Json(name = "is_secret_video")
-        val isSecretVideo: Boolean,
-
-        /**
-         * Whether or not to allow social actions on the post on Facebook.
-         */
-        @Json(name = "allow_social_actions")
-        val allowSocialActions: Boolean
->>>>>>> 3ac36206
 
 )