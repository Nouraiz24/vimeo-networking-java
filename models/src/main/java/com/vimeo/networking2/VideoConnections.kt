--- conflicted
+++ resolved
@@ -75,12 +75,8 @@
     /**
      * Information about this video's text tracks.
      */
-<<<<<<< HEAD
     @Json(name = "texttracks")
-    val texttracks: Connection? = null,
-=======
     val textTracks: Connection? = null,
->>>>>>> 4de13c27
 
     /**
      * Information about this video's VOD trailer.
