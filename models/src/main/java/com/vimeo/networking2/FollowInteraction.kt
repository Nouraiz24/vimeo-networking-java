package com.vimeo.networking2

import com.squareup.moshi.Json
import com.vimeo.networking2.common.UpdatableInteraction
import java.util.*

/**
 * Follow a object.
 */
data class FollowInteraction(

    @Json(name = "added")
    override val added: Boolean? = null,

    @Json(name = "added_time")
    override val addedTime: Date? = null,

<<<<<<< HEAD
    override val options: List<String>? = null,
=======
    @Json(name = "options")
    override val options: List<ApiOptionsType>? = null,
>>>>>>> 7d7226b1

    @Json(name = "uri")
    override val uri: String? = null

): UpdatableInteraction<|MERGE_RESOLUTION|>--- conflicted
+++ resolved
@@ -15,14 +15,10 @@
     @Json(name = "added_time")
     override val addedTime: Date? = null,
 
-<<<<<<< HEAD
+    @Json(name = "options")
     override val options: List<String>? = null,
-=======
-    @Json(name = "options")
-    override val options: List<ApiOptionsType>? = null,
->>>>>>> 7d7226b1
 
     @Json(name = "uri")
     override val uri: String? = null
 
-): UpdatableInteraction+) : UpdatableInteraction