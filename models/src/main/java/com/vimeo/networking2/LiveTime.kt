package com.vimeo.networking2
import com.squareup.moshi.Json
import com.squareup.moshi.JsonClass

/**
 * Live time data.
 */
@JsonClass(generateAdapter = true)
data class LiveTime(

    /**
     * The amount of time per event that the user is allowed to live stream.
     */
<<<<<<< HEAD
    @Json(name = "event_maximum")
    val eventMaximum: Int? = null,
=======
    val eventMaximum: Long? = null,
>>>>>>> 4de13c27

    /**
     * The amount of time this month, in seconds, that the user can live stream.
     */
    @Json(name = "monthly_maximum")
    val monthlyMaximum: Long? = null,

    /**
     * The amount of time remaining this month, in seconds, that the user can live stream.
     */
    @Json(name = "monthly_remaining")
    val monthlyRemaining: Long? = null

)<|MERGE_RESOLUTION|>--- conflicted
+++ resolved
@@ -11,12 +11,8 @@
     /**
      * The amount of time per event that the user is allowed to live stream.
      */
-<<<<<<< HEAD
     @Json(name = "event_maximum")
-    val eventMaximum: Int? = null,
-=======
     val eventMaximum: Long? = null,
->>>>>>> 4de13c27
 
     /**
      * The amount of time this month, in seconds, that the user can live stream.
