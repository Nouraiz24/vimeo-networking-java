--- conflicted
+++ resolved
@@ -3,11 +3,8 @@
 import com.squareup.moshi.Json
 import com.squareup.moshi.JsonClass
 import com.vimeo.networking2.annotations.Internal
-<<<<<<< HEAD
+import com.vimeo.networking2.common.PlayableFile
 import java.io.Serializable
-=======
-import com.vimeo.networking2.common.PlayableFile
->>>>>>> 436d5fbf
 import java.util.*
 
 /**
@@ -33,17 +30,11 @@
      * The info about the live heartbeat endpoint, used if the video is a live video.
      */
     @Internal
-<<<<<<< HEAD
-    @Json(name = "log")
-    val log: String? = null
-): Serializable {
+    @Json(name = "live")
+    val live: LiveHeartbeat? = null
+) : PlayableFile, Serializable {
 
     companion object {
         private const val serialVersionUID = -26505L
     }
-}
-=======
-    @Json(name = "live")
-    val live: LiveHeartbeat? = null
-) : PlayableFile
->>>>>>> 436d5fbf
+}