package com.vimeo.networking2

import com.squareup.moshi.Json
import com.squareup.moshi.JsonClass
import com.vimeo.networking2.enums.LicenseType
import com.vimeo.networking2.enums.LicenseType.UNKNOWN
import com.vimeo.networking2.enums.TranscodeType
import com.vimeo.networking2.enums.VideoStatusType
import java.util.*

/**
 * Video data.
 */
@JsonClass(generateAdapter = true)
data class Video(

    /**
     * Information for the video's badge.
     */
    @Json(name = "badge")
    val badge: VideoBadge? = null,

    /**
     * The categories to which this video belongs.
     */
    @Json(name = "categories")
    val categories: List<Category>? = null,

    /**
     * The content ratings of this video.
     */
    @Json(name = "content_rating")
    val contentRating: List<String>? = null,

    /**
     * The context of the video's subscription, if this video is part of a subscription.
     */
    @Json(name = "context")
    val context: VideoContext? = null,

    /**
     * The time in ISO 8601 format when the video was created.
     */
    @Json(name = "created_time")
    val createdTime: Date? = null,

    /**
     * A brief explanation of the video's content.
     */
    @Json(name = "description")
    val description: String? = null,

    /**
     * The video's duration in seconds.
     */
    @Json(name = "duration")
    val duration: Int? = null,

    /**
     * Information about embedding this video.
     */
    @Json(name = "embed")
    val embed: VideoEmbed? = null,

    /**
     * The video's height in pixels.
     */
<<<<<<< HEAD
    @Json(name = "height")
    val height: Int = 0,
=======
    val height: Int? = null,
>>>>>>> 4de13c27

    /**
     * The video's primary language.
     */
    @Json(name = "language")
    val language: String? = null,

    /**
     * The time in ISO 8601 format when the user last modified the video.
     */
    @Json(name = "last_user_action_event_date")
    val lastUserActionEventDate: Date? = null,

    /**
     * The Creative Commons license used for the video.
     */
<<<<<<< HEAD
    @Json(name = "license")
    val license: LicenseType? = null,
=======
    val license: LicenseType = UNKNOWN,
>>>>>>> 4de13c27

    /**
     * The link to the video.
     */
    @Json(name = "link")
    val link: String? = null,

    /**
     * Live playback information.
     */
    @Json(name = "live")
    val live: Live? = null,

    /**
     * The video's metadata.
     */
    @Json(name = "metadata")
    val metadata: Metadata<VideoConnections, VideoInteractions>? = null,

    /**
     * The time in ISO 8601 format when the video metadata was last modified.
     */
    @Json(name = "modified_time")
    val modifiedTime: Date? = null,

    /**
     * The video's title.
     */
    @Json(name = "name")
    val name: String? = null,

    /**
     * Information about the folder that contains this video.
     */
    @Json(name = "parent_folder")
    val parentFolder: Folder? = null,

    /**
     * The privacy-enabled password to watch this video.
     * This data requires a bearer token with the private scope.
     *
     * Requires [CapabilitiesType.CAPABILITY_PROTECTED_VIDEOS].
     */
    @Json(name = "password")
    val password: String? = null,

    /**
     * The active picture for this video.
     */
    @Json(name = "pictures")
    val pictures: PictureCollection? = null,

    /**
     * The Play representation.
     *
     * Requires [CapabilitiesType.CAPABILITY_PLAY_REPRESENTATION].
     */
    @Json(name = "play")
    val play: Play? = null,

    /**
     * The video's privacy setting.
     */
    @Json(name = "privacy")
    val privacy: Privacy? = null,

    /**
     * The time in ISO 8601 format when the video was released.
     */
    @Json(name = "release_time")
    val releaseTime: Date? = null,

    /**
     * The resource key string of the video.
     */
    @Json(name = "resource_key")
    val resourceKey: String? = null,

    /**
     * Information about the review page associated with this video. This data requires a
     * bearer token with the private scope.
     *
     * Requires [CapabilitiesType.CAPABILITY_VIDEO_REVIEW].
     */
    @Json(name = "review_page")
    val reviewPage: ReviewPage? = null,

    /**
     * 360 spatial data.
     */
    @Json(name = "spatial")
    val spatial: Spatial? = null,

    /**
     * A collection of stats associated with this video.
     */
    @Json(name = "stats")
    val stats: VideoStats? = null,

    /**
     * The status code for the availability of the video. This field is deprecated in favor
     * of [upload] and [transcode].
     */
<<<<<<< HEAD
    @Json(name = "status")
    val status: VideoStatusType? = null,
=======
    @Deprecated("This field is deprecated in favor of upload and transcode.")
    val status: VideoStatusType? = VideoStatusType.UNKNOWN,
>>>>>>> 4de13c27

    /**
     * An array of all tags assigned to this video.
     */
    @Json(name = "tags")
    val tags: List<Tag>? = null,

    /**
     * The transcode information for a video upload.
     */
<<<<<<< HEAD
    @Json(name = "transcode")
    val transcode: TranscodeType? = null,
=======
    val transcode: TranscodeType? = TranscodeType.UNKNOWN,
>>>>>>> 4de13c27

    /**
     * The upload information for this video.
     */
    @Json(name = "upload")
    val upload: Upload? = null,

    /**
     * The video's canonical relative URI.
     */
    @Json(name = "uri")
    val uri: String? = null,

    /**
     * The video owner.
     */
    @Json(name = "user")
    val user: User? = null,

    /**
     * The video's width in pixels.
     */
<<<<<<< HEAD
    @Json(name = "width")
    val width: Int = 0
=======
    val width: Int? = null
>>>>>>> 4de13c27

): Entity {

    override val identifier: String? = resourceKey

}<|MERGE_RESOLUTION|>--- conflicted
+++ resolved
@@ -65,12 +65,8 @@
     /**
      * The video's height in pixels.
      */
-<<<<<<< HEAD
     @Json(name = "height")
-    val height: Int = 0,
-=======
     val height: Int? = null,
->>>>>>> 4de13c27
 
     /**
      * The video's primary language.
@@ -87,12 +83,8 @@
     /**
      * The Creative Commons license used for the video.
      */
-<<<<<<< HEAD
     @Json(name = "license")
-    val license: LicenseType? = null,
-=======
     val license: LicenseType = UNKNOWN,
->>>>>>> 4de13c27
 
     /**
      * The link to the video.
@@ -196,13 +188,9 @@
      * The status code for the availability of the video. This field is deprecated in favor
      * of [upload] and [transcode].
      */
-<<<<<<< HEAD
     @Json(name = "status")
-    val status: VideoStatusType? = null,
-=======
     @Deprecated("This field is deprecated in favor of upload and transcode.")
     val status: VideoStatusType? = VideoStatusType.UNKNOWN,
->>>>>>> 4de13c27
 
     /**
      * An array of all tags assigned to this video.
@@ -213,12 +201,8 @@
     /**
      * The transcode information for a video upload.
      */
-<<<<<<< HEAD
     @Json(name = "transcode")
-    val transcode: TranscodeType? = null,
-=======
     val transcode: TranscodeType? = TranscodeType.UNKNOWN,
->>>>>>> 4de13c27
 
     /**
      * The upload information for this video.
@@ -241,12 +225,8 @@
     /**
      * The video's width in pixels.
      */
-<<<<<<< HEAD
     @Json(name = "width")
-    val width: Int = 0
-=======
     val width: Int? = null
->>>>>>> 4de13c27
 
 ): Entity {
 
