package com.vimeo.networking2

import com.squareup.moshi.Json
import com.squareup.moshi.JsonClass

import java.util.Date

/**
 * This class represents an authenticated user of Vimeo.
 */
@JsonClass(generateAdapter = true)
data class VimeoAccount(

    @Json(name = "access_token")
    override val accessToken: String,

    /**
     * The date and time that the token expires.
     */
    @Json(name = "expires_on")
    val expiresOn: Date? = null,

    /**
     * The refresh token string.
     */
    @Json(name = "refresh_token")
    val refreshToken: String? = null,

    /**
     * The scope or scopes that the token supports.
     */
    @Json(name = "scope")
    val scope: String? = null,

    /**
     * The authenticated user.
     */
    @Json(name = "user")
    val user: User,

    /**
     * The token type.
     */
    @Json(name = "token_type")
    val tokenType: String? = null

<<<<<<< HEAD
) : AccessTokenProvider, Serializable {

    companion object {
        private const val serialVersionUID = -104L
    }
}
=======
)
>>>>>>> 585c4c0c
<|MERGE_RESOLUTION|>--- conflicted
+++ resolved
@@ -44,13 +44,4 @@
     @Json(name = "token_type")
     val tokenType: String? = null
 
-<<<<<<< HEAD
-) : AccessTokenProvider, Serializable {
-
-    companion object {
-        private const val serialVersionUID = -104L
-    }
-}
-=======
-)
->>>>>>> 585c4c0c
+) : AccessTokenProvider