package com.vimeo.networking2

import com.vimeo.networking2.common.Followable
import java.util.*

/**
 * Group DTO.
 */
data class Group(

    /**
     * The time in ISO 8601 format when the group was created.
     */
    val createdTime: Date? = null,

    /**
     * The group's description.
     */
    val description: String? = null,

    /**
     * The link to the group.
     */
    val link: String? = null,

    /**
     * Metadata about the group.
     */
    override val metadata: Metadata<GroupConnections, GroupInteractions>? = null,

    /**
     * The time in ISO 8601 format when the group was last modified.
     */
    val modifiedTime: Date? = null,

    /**
     * The group's display name.
     */
    val name: String? = null,

    /**
     * The active picture for this group.
     */
    val pictures: PictureCollection? = null,

    /**
     *The group's privacy settings.
     */
    val privacy: GroupPrivacy? = null,

    /**
     * The resource key of the group.
     */
    val resourceKey: String? = null,

    /**
     * The canonical relative URI of this group.
     */
    val uri: String? = null,

    /**
     * The owner of the group.
     */
    val user: User? = null

<<<<<<< HEAD
) : Entity {
=======
): Followable, Entity {
>>>>>>> 5ab14f39

    override val identifier: String? = resourceKey

}<|MERGE_RESOLUTION|>--- conflicted
+++ resolved
@@ -63,11 +63,7 @@
      */
     val user: User? = null
 
-<<<<<<< HEAD
-) : Entity {
-=======
 ): Followable, Entity {
->>>>>>> 5ab14f39
 
     override val identifier: String? = resourceKey
 
