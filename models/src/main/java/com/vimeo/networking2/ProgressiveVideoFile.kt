--- conflicted
+++ resolved
@@ -82,16 +82,12 @@
     @Json(name = "width")
     val width: Int? = null
 
-<<<<<<< HEAD
-): Serializable {
+) : PlayableFile, Serializable {
 
     companion object {
         private const val serialVersionUID = -304502918118L
     }
 }
-=======
-) : PlayableFile
->>>>>>> 436d5fbf
 
 /**
  * @see ProgressiveVideoFile.videoQuality
