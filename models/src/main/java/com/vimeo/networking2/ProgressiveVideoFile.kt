--- conflicted
+++ resolved
@@ -82,16 +82,12 @@
     @Json(name = "width")
     val width: Int? = null
 
-<<<<<<< HEAD
-) : VideoFile
-=======
-) : PlayableFile, Serializable {
+) : VideoFile, Serializable {
 
     companion object {
         private const val serialVersionUID = -304502918118L
     }
 }
->>>>>>> 6e729d0c
 
 /**
  * @see ProgressiveVideoFile.videoQuality
