package com.vimeo.networking2.enums

<<<<<<< HEAD
import com.squareup.moshi.Json

=======
/**
 * Picture types.
 */
>>>>>>> 4de13c27
enum class PictureType {

    /**
     * An image that is appropriate for all ages.
     */
    @Json(name = "caution")
    CAUTION,

    /**
     * A custom image for the video.
     */
    @Json(name = "custom")
    CUSTOM,

    /**
     * The default image for the video.
     */
<<<<<<< HEAD
    @Json(name = "default")
    DEFAULT
=======
    DEFAULT,

    /**
     * Unknown picture type.
     */
    UNKNOWN
>>>>>>> 4de13c27
}<|MERGE_RESOLUTION|>--- conflicted
+++ resolved
@@ -1,13 +1,10 @@
 package com.vimeo.networking2.enums
 
-<<<<<<< HEAD
 import com.squareup.moshi.Json
 
-=======
 /**
  * Picture types.
  */
->>>>>>> 4de13c27
 enum class PictureType {
 
     /**
@@ -25,15 +22,11 @@
     /**
      * The default image for the video.
      */
-<<<<<<< HEAD
     @Json(name = "default")
-    DEFAULT
-=======
     DEFAULT,
 
     /**
      * Unknown picture type.
      */
     UNKNOWN
->>>>>>> 4de13c27
 }