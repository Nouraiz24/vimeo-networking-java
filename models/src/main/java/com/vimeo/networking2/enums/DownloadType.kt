package com.vimeo.networking2.enums

<<<<<<< HEAD
/**
 * The user's download access to this On Demand video.
 */
enum class DownloadType(override val value: String?) : StringValue {
=======
import com.squareup.moshi.Json
import com.vimeo.networking2.annotations.Internal

/**
 * The user's download access to this On Demand video.
 */
@Internal
enum class DownloadType {
>>>>>>> 7d7226b1

    /**
     * The video is available for download.
     */
    AVAILABLE("available"),

    /**
     * The user has purchased the video.
     */
    PURCHASED("purchased"),

    /**
     * The user isn't permitted to download the video.
     */
    RESTRICTED("restricted"),

    /**
     * The video isn't available for download.
     */
    UNAVAILABLE("unavailable"),

    /**
     * Unknown download type.
     */
    UNKNOWN(null)

}<|MERGE_RESOLUTION|>--- conflicted
+++ resolved
@@ -1,20 +1,12 @@
 package com.vimeo.networking2.enums
 
-<<<<<<< HEAD
-/**
- * The user's download access to this On Demand video.
- */
-enum class DownloadType(override val value: String?) : StringValue {
-=======
-import com.squareup.moshi.Json
 import com.vimeo.networking2.annotations.Internal
 
 /**
  * The user's download access to this On Demand video.
  */
 @Internal
-enum class DownloadType {
->>>>>>> 7d7226b1
+enum class DownloadType(override val value: String?) : StringValue {
 
     /**
      * The video is available for download.
