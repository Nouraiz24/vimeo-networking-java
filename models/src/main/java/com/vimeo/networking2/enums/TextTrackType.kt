--- conflicted
+++ resolved
@@ -13,15 +13,11 @@
     /**
      * The text track is for subtitles.
      */
-<<<<<<< HEAD
     @Json(name = "subtitles")
-    SUBTITLES
-=======
     SUBTITLES,
 
     /**
      * Unknown text track type.
      */
     UNKNOWN
->>>>>>> 4de13c27
 }