--- conflicted
+++ resolved
@@ -1,20 +1,12 @@
 package com.vimeo.networking2.enums
 
-<<<<<<< HEAD
-/**
- * The user's streaming access to this On Demand video.
- */
-enum class StreamType(override val value: String?) : StringValue {
-=======
-import com.squareup.moshi.Json
 import com.vimeo.networking2.annotations.Internal
 
 /**
  * The user's streaming access to this On Demand video.
  */
 @Internal
-enum class StreamType {
->>>>>>> 7d7226b1
+enum class StreamType(override val value: String?) : StringValue {
 
     /**
      * The video is available for streaming.
