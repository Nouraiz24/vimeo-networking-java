package com.vimeo.networking2.enums

import com.squareup.moshi.Json

/**
 * Different layouts an album could be shown.
 */
enum class AlbumLayoutType {

<<<<<<< HEAD
    @Json(name = "grid")
    GRID,

    @Json(name = "player")
    PLAYER
=======
    /**
     * Grid layout.
     */
    GRID,

    /**
     * Player layout.
     */
    PLAYER,

    /**
     * Unknown layout.
     */
    UNKNOWN
>>>>>>> 4de13c27
}<|MERGE_RESOLUTION|>--- conflicted
+++ resolved
@@ -3,30 +3,24 @@
 import com.squareup.moshi.Json
 
 /**
- * Different layouts an album could be shown.
+ * Different layouts an album could be shown in.
  */
 enum class AlbumLayoutType {
 
-<<<<<<< HEAD
-    @Json(name = "grid")
-    GRID,
-
-    @Json(name = "player")
-    PLAYER
-=======
     /**
      * Grid layout.
      */
+    @Json(name = "grid")
     GRID,
 
     /**
      * Player layout.
      */
+    @Json(name = "player")
     PLAYER,
 
     /**
      * Unknown layout.
      */
     UNKNOWN
->>>>>>> 4de13c27
 }