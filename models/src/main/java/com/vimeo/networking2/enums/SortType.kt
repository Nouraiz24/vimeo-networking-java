--- conflicted
+++ resolved
@@ -24,16 +24,12 @@
 
     @Json(name = "newest")
     NEWEST,
-<<<<<<< HEAD
 
     @Json(name = "oldest")
     OLDEST,
 
     @Json(name = "plays")
-    PLAYS
-=======
-    OLDEST,
     PLAYS,
+
     UNKNOWN
->>>>>>> 4de13c27
 }