package com.vimeo.networking2.enums

import com.squareup.moshi.Json

/**
 * Album themes.
 */
enum class AlbumThemeType {

<<<<<<< HEAD
    @Json(name = "dark")
    DARK,

    @Json(name = "standard")
    STANDARD
=======
    /**
     * Dark theme.
     */
    DARK,

    /**
     * Standard theme.
     */
    STANDARD,

    /**
     * Unknown theme.
     */
    UNKNOWN
>>>>>>> 4de13c27
}<|MERGE_RESOLUTION|>--- conflicted
+++ resolved
@@ -7,26 +7,20 @@
  */
 enum class AlbumThemeType {
 
-<<<<<<< HEAD
-    @Json(name = "dark")
-    DARK,
-
-    @Json(name = "standard")
-    STANDARD
-=======
     /**
      * Dark theme.
      */
+    @Json(name = "dark")
     DARK,
 
     /**
      * Standard theme.
      */
+    @Json(name = "standard")
     STANDARD,
 
     /**
      * Unknown theme.
      */
     UNKNOWN
->>>>>>> 4de13c27
 }