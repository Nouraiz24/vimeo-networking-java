package com.vimeo.networking2

import com.squareup.moshi.Json
import com.squareup.moshi.JsonClass
import com.vimeo.networking2.enums.CommentValue
import com.vimeo.networking2.enums.EmbedValue
import com.vimeo.networking2.enums.EmbedValue.UNKNOWN
import com.vimeo.networking2.enums.ViewValue

@JsonClass(generateAdapter = true)
data class Privacy(

    /**
     * Whether other users can add the user's videos.
     */
<<<<<<< HEAD
    @Json(name = "add")
    val add: Boolean,
=======
    val add: Boolean? = null,
>>>>>>> 4de13c27

    /**
     * The user's privacy preference for comments.
     */
<<<<<<< HEAD
    @Json(name = "comment")
    val comment: CommentValue? = null,
=======
    val comment: CommentValue = CommentValue.UNKNOWN,
>>>>>>> 4de13c27

    /**
     * Whether other users can download the user's videos.
     */
    @Json(name = "download")
    val download: Boolean? = null,

    /**
     * The user's privacy preference for embeds.
     */
<<<<<<< HEAD
    @Json(name = "embed")
    val embed: EmbedValue? = null,
=======
    val embed: EmbedValue = UNKNOWN,
>>>>>>> 4de13c27

    /**
     * The password for viewing the user's videos. Requires [CapabilitiesType.CAPABILITY_PROTECTED_VIDEOS].
     */
    @Json(name = "password")
    val password: String? = null,

    /**
     * The privacy settings of the channel.
     */
<<<<<<< HEAD
    @Json(name = "view")
    val view: ViewValue? = null
=======
    val view: ViewValue = ViewValue.UNKNOWN
>>>>>>> 4de13c27
)<|MERGE_RESOLUTION|>--- conflicted
+++ resolved
@@ -13,22 +13,14 @@
     /**
      * Whether other users can add the user's videos.
      */
-<<<<<<< HEAD
     @Json(name = "add")
-    val add: Boolean,
-=======
     val add: Boolean? = null,
->>>>>>> 4de13c27
 
     /**
      * The user's privacy preference for comments.
      */
-<<<<<<< HEAD
     @Json(name = "comment")
-    val comment: CommentValue? = null,
-=======
     val comment: CommentValue = CommentValue.UNKNOWN,
->>>>>>> 4de13c27
 
     /**
      * Whether other users can download the user's videos.
@@ -39,12 +31,8 @@
     /**
      * The user's privacy preference for embeds.
      */
-<<<<<<< HEAD
     @Json(name = "embed")
-    val embed: EmbedValue? = null,
-=======
     val embed: EmbedValue = UNKNOWN,
->>>>>>> 4de13c27
 
     /**
      * The password for viewing the user's videos. Requires [CapabilitiesType.CAPABILITY_PROTECTED_VIDEOS].
@@ -55,10 +43,6 @@
     /**
      * The privacy settings of the channel.
      */
-<<<<<<< HEAD
     @Json(name = "view")
-    val view: ViewValue? = null
-=======
     val view: ViewValue = ViewValue.UNKNOWN
->>>>>>> 4de13c27
 )