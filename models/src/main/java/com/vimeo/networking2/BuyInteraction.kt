--- conflicted
+++ resolved
@@ -28,12 +28,8 @@
     /**
      * The user's download access to this On Demand video
      */
-<<<<<<< HEAD
     @Json(name = "download")
-    val download: DownloadType? = null,
-=======
     val download: DownloadType = UNKNOWN,
->>>>>>> 4de13c27
 
     /**
      * Whether the video has DRM.
@@ -62,12 +58,8 @@
     /**
      * The user's streaming access to this On Demand video.
      */
-<<<<<<< HEAD
     @Json(name = "stream")
-    val streamType: StreamType? = null,
-=======
-    val streamType: StreamType = StreamType.UNKNOWN,
->>>>>>> 4de13c27
+    val streamType: StreamType? = StreamType.UNKNOWN,
 
     /**
      * The product URI to purchase the On Demand video.
