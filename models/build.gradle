apply plugin: 'java'
apply plugin: 'kotlin'

repositories {
    jcenter()
}

dependencies {
<<<<<<< HEAD
    implementation "org.jetbrains.kotlin:kotlin-stdlib-jre8:$kotlin_version"

    kapt 'com.squareup.moshi:moshi-kotlin-codegen:1.7.0'
    implementation 'com.squareup.moshi:moshi:1.7.0'
=======

    // Kotlin
    implementation "org.jetbrains.kotlin:kotlin-stdlib-jdk7:$kotlin_version"

>>>>>>> 4de13c27
}<|MERGE_RESOLUTION|>--- conflicted
+++ resolved
@@ -6,15 +6,11 @@
 }
 
 dependencies {
-<<<<<<< HEAD
-    implementation "org.jetbrains.kotlin:kotlin-stdlib-jre8:$kotlin_version"
-
-    kapt 'com.squareup.moshi:moshi-kotlin-codegen:1.7.0'
-    implementation 'com.squareup.moshi:moshi:1.7.0'
-=======
 
     // Kotlin
     implementation "org.jetbrains.kotlin:kotlin-stdlib-jdk7:$kotlin_version"
 
->>>>>>> 4de13c27
+    kapt 'com.squareup.moshi:moshi-kotlin-codegen:1.7.0'
+    implementation 'com.squareup.moshi:moshi:1.7.0'
+
 }