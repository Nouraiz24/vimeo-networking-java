import com.vimeo.modelgenerator.ModelType

plugins {
    id 'kotlin'
    id 'com.google.devtools.ksp'
    id 'model.generator'
}

apply from: '../publish.gradle'

generated {
    inputPath = 'models/src/main/java/com/vimeo/networking2'
    typeGenerated = ModelType.SERIALIZABLE
}

dependencies {
<<<<<<< HEAD
    implementation "com.squareup.moshi:moshi-kotlin:$moshiVersion"
    ksp "dev.zacsweers.moshix:moshi-ksp:$moshiXVersion"
=======
    implementation libs.moshi
    kapt libs.moshi.codegen
>>>>>>> 5eccaebd

    testImplementation libs.junit
    testImplementation libs.assertj
    testImplementation libs.classgraph
    testImplementation libs.podam
    testImplementation libs.robolectric
}

sourceCompatibility = '1.8'
targetCompatibility = '1.8'<|MERGE_RESOLUTION|>--- conflicted
+++ resolved
@@ -14,13 +14,8 @@
 }
 
 dependencies {
-<<<<<<< HEAD
-    implementation "com.squareup.moshi:moshi-kotlin:$moshiVersion"
-    ksp "dev.zacsweers.moshix:moshi-ksp:$moshiXVersion"
-=======
     implementation libs.moshi
-    kapt libs.moshi.codegen
->>>>>>> 5eccaebd
+    ksp libs.moshi.codegen
 
     testImplementation libs.junit
     testImplementation libs.assertj
