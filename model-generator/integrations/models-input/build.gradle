--- conflicted
+++ resolved
@@ -4,13 +4,8 @@
 
 
 dependencies {
-<<<<<<< HEAD
-    implementation "com.squareup.moshi:moshi-kotlin:$moshiVersion"
-    ksp "dev.zacsweers.moshix:moshi-ksp:$moshiXVersion"
-=======
     implementation libs.moshi
-    kapt libs.moshi.codegen
->>>>>>> 5eccaebd
+    ksp libs.moshi.codegen
 }
 
 sourceCompatibility = "1.8"
