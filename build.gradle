--- conflicted
+++ resolved
@@ -1,12 +1,8 @@
 // Top-level build file where you can add configuration options common to all sub-projects/modules.
 
 buildscript {
-<<<<<<< HEAD
+    ext.supportLibraryVersion = '26.0.1'
     ext.kotlin_version = '1.1.4-3'
-=======
-    ext.supportLibraryVersion = '26.0.1'
-    ext.kotlin_version = '1.1.4'
->>>>>>> 1e1099b2
     repositories {
         jcenter()
     }
