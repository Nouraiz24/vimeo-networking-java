// Top-level build file where you can add configuration options common to all sub-projects/modules.

buildscript {
    ext.supportLibraryVersion = '28.0.0'
    ext.kotlin_version = '1.2.71'
    repositories {
        google()
        jcenter()
    }
    dependencies {
        classpath 'com.android.tools.build:gradle:3.2.1'
<<<<<<< HEAD
        classpath "com.jfrog.bintray.gradle:gradle-bintray-plugin:1.7.3"
=======
        classpath "com.jfrog.bintray.gradle:gradle-bintray-plugin:1.8.4"
>>>>>>> 6c5d002e
        classpath "org.jetbrains.kotlin:kotlin-gradle-plugin:$kotlin_version"
    }
}

allprojects {
    repositories {
        google()
        jcenter()
    }
    apply plugin: "com.jfrog.bintray"

    tasks.withType(Javadoc).all { enabled = false }

    tasks.withType(JavaCompile) { options.fork = true }
}

task clean(type: Delete) {
    delete rootProject.buildDir
}<|MERGE_RESOLUTION|>--- conflicted
+++ resolved
@@ -9,11 +9,7 @@
     }
     dependencies {
         classpath 'com.android.tools.build:gradle:3.2.1'
-<<<<<<< HEAD
-        classpath "com.jfrog.bintray.gradle:gradle-bintray-plugin:1.7.3"
-=======
         classpath "com.jfrog.bintray.gradle:gradle-bintray-plugin:1.8.4"
->>>>>>> 6c5d002e
         classpath "org.jetbrains.kotlin:kotlin-gradle-plugin:$kotlin_version"
     }
 }
