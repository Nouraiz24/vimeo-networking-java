buildscript {
    ext.kotlin_version = '1.3.72'
    repositories {
        google()
        jcenter()
    }
    dependencies {
        classpath 'com.android.tools.build:gradle:3.6.3'
        classpath "com.jfrog.bintray.gradle:gradle-bintray-plugin:1.8.4"
        classpath "org.jetbrains.kotlin:kotlin-gradle-plugin:$kotlin_version"
    }
}

plugins {
    id "io.gitlab.arturbosch.detekt" version "1.0.0-RC14"
}

ext {
<<<<<<< HEAD
    supportLibraryVersion = '28.0.0'
    kotlin_version = '1.3.72'
    retrofitVersion = '2.9.0'
    okioVersion =  '2.7.0'
    moshiVersion = '1.9.3'
=======
    kotlin_version = '1.3.72'
    retrofitVersion = '2.7.1'
    okioVersion =  '2.4.3'
    moshiVersion = '1.9.2'
>>>>>>> 585c4c0c
    stagVersion = '2.6.0'
    junitVersion = '4.13'
}

subprojects {
    if (path.contains("integrations")) {
        return 
    }

    apply {
        plugin "io.gitlab.arturbosch.detekt"
    }
    apply from: "../detekt_configuration.gradle"
}

allprojects {
    repositories {
        google()
        jcenter()
    }
    apply plugin: "com.jfrog.bintray"

    tasks.withType(Javadoc).all { enabled = false }

    tasks.withType(JavaCompile) { options.fork = true }
}

task clean(type: Delete) {
    delete rootProject.buildDir
}<|MERGE_RESOLUTION|>--- conflicted
+++ resolved
@@ -16,18 +16,10 @@
 }
 
 ext {
-<<<<<<< HEAD
-    supportLibraryVersion = '28.0.0'
     kotlin_version = '1.3.72'
     retrofitVersion = '2.9.0'
     okioVersion =  '2.7.0'
     moshiVersion = '1.9.3'
-=======
-    kotlin_version = '1.3.72'
-    retrofitVersion = '2.7.1'
-    okioVersion =  '2.4.3'
-    moshiVersion = '1.9.2'
->>>>>>> 585c4c0c
     stagVersion = '2.6.0'
     junitVersion = '4.13'
 }
