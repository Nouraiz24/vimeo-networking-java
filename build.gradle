buildscript {
    repositories {
        google()
        mavenCentral()
        gradlePluginPortal()
    }
    dependencies {
        classpath libs.android.gradle
        classpath libs.bintray.gradle
        classpath libs.kotlin.gradle
    }
}

plugins {
<<<<<<< HEAD
    id "io.gitlab.arturbosch.detekt" version "1.18.1"
    id "com.github.ben-manes.versions" version "0.39.0"
    id "com.google.devtools.ksp" version "1.5.30-1.0.0" apply false
}

ext {
    retrofitVersion = '2.9.0'
    okioVersion =  '2.10.0'
    moshiVersion = '1.12.0'
    moshiXVersion = '0.14.0'
    stagVersion = '2.6.0'
    junitVersion = '4.13.2'
    buildToolsVersion = '29.0.3'
    classgraphVersion = '4.8.115'
    assertJVersion = '3.20.2'
    robolectricVersion = "4.6.1"
    podamVersion = "7.2.7.RELEASE"
=======
    alias(libs.plugins.detekt)
    alias(libs.plugins.ben.manes)
>>>>>>> 5eccaebd
}

subprojects {
    if (path.contains("integrations") || path.contains("models-") || path.contains("example")) {
        return 
    }

    apply {
        plugin "io.gitlab.arturbosch.detekt"
    }
    apply from: "../detekt_configuration.gradle"

    dependencies {
        detektPlugins(libs.detekt.formatting)
    }

    tasks.register("detektFormat", io.gitlab.arturbosch.detekt.Detekt) {
        description "Reformats whole code base."
        parallel true
        disableDefaultRuleSets true
        buildUponDefaultConfig true
        autoCorrect true
        setSource(files("$projectDir/src/main/java"))
        include "**/*.kt"
        include "**/*.kts"
        exclude "**/resources/**"
        exclude "**/build/**"
        config.setFrom(files("$rootDir/detekt.yml"))
        reports {
            xml { enabled = false }
            html { enabled = false }
        }
    }
}

allprojects {
    repositories {
        google()
        mavenCentral()
    }
    apply plugin: "com.jfrog.bintray"

    tasks.withType(Javadoc).all { enabled = false }

    tasks.withType(JavaCompile) { options.fork = true }
}

def isNonStable = { String version ->
    def unStableKeyword = ['ALPHA', 'RC', 'BETA', 'DEV', "M"].any { it -> version.toUpperCase().contains(it) }
    def regex = /^[0-9,.v-]+(-r)?$/
    return unStableKeyword && !(version ==~ regex)
}

tasks.named("dependencyUpdates").configure {
    rejectVersionIf {
        isNonStable(it.candidate.version)
    }
}

tasks.named('wrapper') {
    distributionType = Wrapper.DistributionType.ALL
}

task clean(type: Delete) {
    delete rootProject.buildDir
}<|MERGE_RESOLUTION|>--- conflicted
+++ resolved
@@ -12,33 +12,14 @@
 }
 
 plugins {
-<<<<<<< HEAD
-    id "io.gitlab.arturbosch.detekt" version "1.18.1"
-    id "com.github.ben-manes.versions" version "0.39.0"
-    id "com.google.devtools.ksp" version "1.5.30-1.0.0" apply false
-}
-
-ext {
-    retrofitVersion = '2.9.0'
-    okioVersion =  '2.10.0'
-    moshiVersion = '1.12.0'
-    moshiXVersion = '0.14.0'
-    stagVersion = '2.6.0'
-    junitVersion = '4.13.2'
-    buildToolsVersion = '29.0.3'
-    classgraphVersion = '4.8.115'
-    assertJVersion = '3.20.2'
-    robolectricVersion = "4.6.1"
-    podamVersion = "7.2.7.RELEASE"
-=======
     alias(libs.plugins.detekt)
     alias(libs.plugins.ben.manes)
->>>>>>> 5eccaebd
+    alias(libs.plugins.ksp) apply false
 }
 
 subprojects {
     if (path.contains("integrations") || path.contains("models-") || path.contains("example")) {
-        return 
+        return
     }
 
     apply {
