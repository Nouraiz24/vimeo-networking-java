package com.vimeo.networking2.requests.clientcredentials

import com.vimeo.networking2.enums.GrantType
import com.vimeo.networking2.enums.ScopeType
import com.vimeo.networking2.requests.AuthCallback
import com.vimeo.networking2.requests.AuthService
import com.vimeo.networking2.requests.VimeoRequest
import com.vimeo.networking2.utils.enqueueAuthRequest

/**
 * Interactor which performs auth request with client credentials.
 *
 * @param authService   Retrofit API service for auth.
 * @param authHeaders   Client id and client secret headers.
 * @param scopes        API scopes to support.
<<<<<<< HEAD
 *
 */
class ClientCredentialsInteractor(
=======
 */
internal class ClientCredentialsInteractor(
>>>>>>> 4bee17d0
    private val authService: AuthService,
    private val authHeaders: String,
    private val scopes: List<ScopeType>
) : ClientCredentialsAuthenticator {

    override fun authenticate(authCallback: AuthCallback): VimeoRequest {

        val call = authService.authorizeWithClientCredentialsGrant(
            authHeaders,
            GrantType.CLIENT_CREDENTIALS.value,
            scopes.joinToString())

        return call.enqueueAuthRequest(authCallback)

    }

}<|MERGE_RESOLUTION|>--- conflicted
+++ resolved
@@ -13,14 +13,8 @@
  * @param authService   Retrofit API service for auth.
  * @param authHeaders   Client id and client secret headers.
  * @param scopes        API scopes to support.
-<<<<<<< HEAD
- *
- */
-class ClientCredentialsInteractor(
-=======
  */
 internal class ClientCredentialsInteractor(
->>>>>>> 4bee17d0
     private val authService: AuthService,
     private val authHeaders: String,
     private val scopes: List<ScopeType>
