package com.vimeo.networking2.internal

import com.vimeo.networking2.*

/**
 * Authentication with email, google, facebook or pincode.
 *
 * @param authService           Retrofit service for authentication.
 * @param authHeaders           Client id and client secret header.
 * @param scopes                All the scopes for authentication.
 */
internal class AuthenticatorImpl(
    private val authService: AuthService,
    private val authHeaders: String,
    private val scopes: String
) : Authenticator {

    override fun clientCredentials(authCallback: VimeoCallback<BasicAccessToken>): VimeoRequest {
        val params = mapOf(
            AuthParam.FIELD_GRANT_TYPE to GrantType.CLIENT_CREDENTIALS.value,
            AuthParam.FIELD_SCOPES to scopes
        )
        val call = authService.authorizeWithClientCredentialsGrant(authHeaders, params)

        val invalidAuthParams = params.validate()

        return if (invalidAuthParams.isNotEmpty()) {
            val apiError = ApiError(
                "Client credentials authentication error.",
                invalidParameters = invalidAuthParams
            )
            call.enqueueError(apiError, authCallback)
        } else {
            call.enqueue(authCallback)
        }
    }

    override fun google(
        token: String,
        email: String,
        marketingOptIn: Boolean,
<<<<<<< HEAD
        authCallback: VimeoCallback<AuthenticatedAccessToken>
    ) = socialAuthenticate(token, email, marketingOptIn, SocialAuthType.GOOGLE, authCallback)
=======
        authCallback: AuthCallback
    ): VimeoRequest {
        return socialAuthenticate(
            token,
            email,
            marketingOptIn,
            AuthParam.FIELD_ID_TOKEN,
            "Google authentication error.",
            authCallback
        )
    }
>>>>>>> 465f568b

    override fun facebook(
        token: String,
        email: String,
        marketingOptIn: Boolean,
<<<<<<< HEAD
        authCallback: VimeoCallback<AuthenticatedAccessToken>
    ) = socialAuthenticate(token, email, marketingOptIn, SocialAuthType.FACEBOOK, authCallback)
=======
        authCallback: AuthCallback
    ): VimeoRequest {
        return socialAuthenticate(
            token,
            email,
            marketingOptIn,
            AuthParam.FIELD_TOKEN,
            "Facebook authentication error.",
            authCallback
        )
    }
>>>>>>> 465f568b

    /**
     * Performs a Google or Facebook auth request. It will first validate the auth params given the
     * client. If they were invalid values such as a empty string, it will inform the client of the
     * error. Otherwise, an API request is made and the result is returned to the user.
     */
    private fun socialAuthenticate(
        token: String,
        email: String,
        marketingOptIn: Boolean,
<<<<<<< HEAD
        socialAuthType: SocialAuthType,
        authCallback: VimeoCallback<AuthenticatedAccessToken>
=======
        tokenField: AuthParam,
        errorMessage: String,
        authCallback: AuthCallback
>>>>>>> 465f568b
    ): VimeoRequest {

        val params = mapOf(
            tokenField to token,
            AuthParam.FIELD_EMAIL to email,
            AuthParam.FIELD_MARKETING_OPT_IN to marketingOptIn.toString()
        )
        val call = authService.join(authHeaders, params)

        val invalidAuthParams = params.validate()

        return if (invalidAuthParams.isNotEmpty()) {
            val apiError = ApiError(
                errorMessage,
                invalidParameters = invalidAuthParams
            )
            call.enqueueError(apiError, authCallback)
        } else {
            call.enqueue(authCallback)
        }
    }

    override fun emailJoin(
        displayName: String,
        email: String,
        password: String,
        marketingOptIn: Boolean,
        authCallback: VimeoCallback<AuthenticatedAccessToken>
    ): VimeoRequest {

        val params = mapOf(
            AuthParam.FIELD_NAME to displayName,
            AuthParam.FIELD_EMAIL to email,
            AuthParam.FIELD_PASSWORD to password,
            AuthParam.FIELD_MARKETING_OPT_IN to marketingOptIn.toString(),
            AuthParam.FIELD_SCOPES to scopes
        )
        val call = authService.join(authHeaders, params)

        val invalidAuthParams = params.validate()

        return if (invalidAuthParams.isNotEmpty()) {
            val apiError = ApiError(
                "Email join error.",
                invalidParameters = invalidAuthParams
            )
            call.enqueueError(apiError, authCallback)
        } else {
            call.enqueue(authCallback)
        }
    }

    override fun emailLogin(
        email: String,
        password: String,
        authCallback: VimeoCallback<AuthenticatedAccessToken>
    ): VimeoRequest {

        val params = mapOf(
            AuthParam.FIELD_USERNAME to email,
            AuthParam.FIELD_PASSWORD to password,
            AuthParam.FIELD_GRANT_TYPE to GrantType.PASSWORD.value,
            AuthParam.FIELD_SCOPES to scopes
        )
        val call = authService.logIn(authHeaders, params)

        val invalidAuthParams = params.validate()

        return if (invalidAuthParams.isNotEmpty()) {
            val apiError = ApiError(
                "Email login error.",
                invalidParameters = invalidAuthParams
            )
            call.enqueueError(apiError, authCallback)
        } else {
            call.enqueue(authCallback)
        }
    }

}<|MERGE_RESOLUTION|>--- conflicted
+++ resolved
@@ -39,11 +39,7 @@
         token: String,
         email: String,
         marketingOptIn: Boolean,
-<<<<<<< HEAD
         authCallback: VimeoCallback<AuthenticatedAccessToken>
-    ) = socialAuthenticate(token, email, marketingOptIn, SocialAuthType.GOOGLE, authCallback)
-=======
-        authCallback: AuthCallback
     ): VimeoRequest {
         return socialAuthenticate(
             token,
@@ -54,17 +50,12 @@
             authCallback
         )
     }
->>>>>>> 465f568b
 
     override fun facebook(
         token: String,
         email: String,
         marketingOptIn: Boolean,
-<<<<<<< HEAD
         authCallback: VimeoCallback<AuthenticatedAccessToken>
-    ) = socialAuthenticate(token, email, marketingOptIn, SocialAuthType.FACEBOOK, authCallback)
-=======
-        authCallback: AuthCallback
     ): VimeoRequest {
         return socialAuthenticate(
             token,
@@ -75,7 +66,6 @@
             authCallback
         )
     }
->>>>>>> 465f568b
 
     /**
      * Performs a Google or Facebook auth request. It will first validate the auth params given the
@@ -86,14 +76,9 @@
         token: String,
         email: String,
         marketingOptIn: Boolean,
-<<<<<<< HEAD
-        socialAuthType: SocialAuthType,
-        authCallback: VimeoCallback<AuthenticatedAccessToken>
-=======
         tokenField: AuthParam,
         errorMessage: String,
-        authCallback: AuthCallback
->>>>>>> 465f568b
+        authCallback: VimeoCallback<AuthenticatedAccessToken>
     ): VimeoRequest {
 
         val params = mapOf(
