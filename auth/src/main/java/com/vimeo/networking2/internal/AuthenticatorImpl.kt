--- conflicted
+++ resolved
@@ -35,27 +35,19 @@
         }
     }
 
-<<<<<<< HEAD
     override fun google(
         token: String,
         email: String,
         marketingOptIn: Boolean,
         authCallback: AuthCallback
-    ) = socialAuthenticate(token, marketingOptIn, authCallback)
+    ) = socialAuthenticate(token, email, marketingOptIn, "Google authentication error.", authCallback)
 
     override fun facebook(
         token: String,
         email: String,
         marketingOptIn: Boolean,
         authCallback: AuthCallback
-    ) = socialAuthenticate(token, marketingOptIn, authCallback)
-=======
-    override fun google(token: String, email: String, marketingOptIn: Boolean, authCallback: AuthCallback) =
-        socialAuthenticate(token, email, marketingOptIn, "Google authentication error.", authCallback)
-
-    override fun facebook(token: String, email: String, marketingOptIn: Boolean, authCallback: AuthCallback) =
-        socialAuthenticate(token, email, marketingOptIn, "Facebook authentication error.", authCallback)
->>>>>>> 5e98bb33
+    ) = socialAuthenticate(token, email, marketingOptIn, "Facebook authentication error.", authCallback)
 
     /**
      * Performs a Google or Facebook auth request. It will first validate the auth params given the
@@ -64,6 +56,7 @@
      */
     private fun socialAuthenticate(
         token: String,
+        email: String,
         marketingOptIn: Boolean,
         authenticationErrorMessage: String,
         authCallback: AuthCallback
@@ -71,6 +64,7 @@
 
         val params = mapOf(
             AuthParam.FIELD_TOKEN to token,
+            AuthParam.FIELD_EMAIL to email,
             AuthParam.FIELD_MARKETING_OPT_IN to marketingOptIn.toString()
         )
         val call = authService.join(authHeaders, params)
@@ -79,8 +73,7 @@
 
         return if (invalidAuthParams.isNotEmpty()) {
             val apiError = ApiError(
-<<<<<<< HEAD
-                "Google or Facebook authentication error.",
+                authenticationErrorMessage,
                 invalidParameters = invalidAuthParams
             )
             call.enqueueAuthError(apiError, authCallback)
@@ -88,6 +81,7 @@
             call.enqueueAuthRequest(authCallback)
         }
     }
+
 
     override fun emailJoin(
         displayName: String,
@@ -110,7 +104,7 @@
 
         return if (invalidAuthParams.isNotEmpty()) {
             val apiError = ApiError(
-                "Email authentication error.",
+                "Email join error.",
                 invalidParameters = invalidAuthParams
             )
             call.enqueueAuthError(apiError, authCallback)
@@ -138,9 +132,6 @@
         return if (invalidAuthParams.isNotEmpty()) {
             val apiError = ApiError(
                 "Email login error.",
-=======
-                authenticationErrorMessage,
->>>>>>> 5e98bb33
                 invalidParameters = invalidAuthParams
             )
             call.enqueueAuthError(apiError, authCallback)
