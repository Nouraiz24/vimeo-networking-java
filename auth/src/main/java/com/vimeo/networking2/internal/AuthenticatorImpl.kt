--- conflicted
+++ resolved
@@ -234,53 +234,6 @@
         }
     }
 
-<<<<<<< HEAD
-    override fun fetchSsoDomain(domain: String, callback: VimeoCallback<SsoDomain>): VimeoRequest {
-        val invalidAuthParams = mapOf(
-            AuthParam.DOMAIN to domain
-        ).validate()
-
-        val call = authService.getSsoDomain(basicAuthHeader, domain)
-
-        return if (invalidAuthParams.isNotEmpty()) {
-            val apiError = ApiError(
-                developerMessage = "SSO domain fetch error",
-                invalidParameters = invalidAuthParams
-            )
-            call.enqueueError(apiError, callback)
-        } else {
-            call.enqueue(callback)
-        }
-    }
-
-    override fun ssoCodeGrant(
-        authorizationCode: String,
-        redirectUri: String,
-        marketingOptIn: Boolean,
-        callback: VimeoCallback<VimeoAccount>
-    ): VimeoRequest {
-        val invalidAuthParams = mapOf(
-            AuthParam.AUTHORIZATION_CODE to authorizationCode,
-            AuthParam.REDIRECT_URI to redirectUri
-        ).validate()
-
-        val call = authService.authenticateWithSsoCodeGrant(
-            basicAuthHeader,
-            authorizationCode,
-            redirectUri,
-            marketingOptIn
-        )
-
-        return if (invalidAuthParams.isNotEmpty()) {
-            val apiError = ApiError(
-                developerMessage = "SSO code grant error",
-                invalidParameters = invalidAuthParams
-            )
-            call.enqueueError(apiError, callback)
-        } else {
-            call.enqueue(callback)
-        }
-=======
     override fun authenticateWithCodeGrant(uri: String, callback: VimeoCallback<VimeoAccount>): VimeoRequest {
         val httpUrl: HttpUrl = HttpUrl.parse(uri) ?: return localVimeoCallAdapter.enqueueEmptyUri(callback)
         val authorizationCode = httpUrl.queryParameter("code")
@@ -297,6 +250,53 @@
         return authService.codeGrantRequest(clientId, redirectUri, responseCode, scopes).request().url().toString()
     }
 
+    override fun fetchSsoDomain(domain: String, callback: VimeoCallback<SsoDomain>): VimeoRequest {
+        val invalidAuthParams = mapOf(
+            AuthParam.DOMAIN to domain
+        ).validate()
+
+        val call = authService.getSsoDomain(basicAuthHeader, domain)
+
+        return if (invalidAuthParams.isNotEmpty()) {
+            val apiError = ApiError(
+                developerMessage = "SSO domain fetch error",
+                invalidParameters = invalidAuthParams
+            )
+            call.enqueueError(apiError, callback)
+        } else {
+            call.enqueue(callback)
+        }
+    }
+
+    override fun ssoCodeGrant(
+        authorizationCode: String,
+        redirectUri: String,
+        marketingOptIn: Boolean,
+        callback: VimeoCallback<VimeoAccount>
+    ): VimeoRequest {
+        val invalidAuthParams = mapOf(
+            AuthParam.AUTHORIZATION_CODE to authorizationCode,
+            AuthParam.REDIRECT_URI to redirectUri
+        ).validate()
+
+        val call = authService.authenticateWithSsoCodeGrant(
+            basicAuthHeader,
+            authorizationCode,
+            redirectUri,
+            marketingOptIn
+        )
+
+        return if (invalidAuthParams.isNotEmpty()) {
+            val apiError = ApiError(
+                developerMessage = "SSO code grant error",
+                invalidParameters = invalidAuthParams
+            )
+            call.enqueueError(apiError, callback)
+        } else {
+            call.enqueue(callback)
+        }
+    }
+
     override fun fetchPinCodeInfo(callback: VimeoCallback<PinCodeInfo>): VimeoRequest {
         return authService.getPinCodeInfo(basicAuthHeader, GrantType.DEVICE, scopes).enqueue(callback)
     }
@@ -310,7 +310,6 @@
 
         return authService.logInWithPinCode(basicAuthHeader, GrantType.DEVICE, userCode, deviceCode, scopes)
             .enqueue(callback)
->>>>>>> dd36fa2d
     }
 
     override fun logOut(callback: VimeoCallback<Unit>): VimeoRequest {
