package com.vimeo.networking2

import com.vimeo.networking2.config.RetrofitSetupModule
import com.vimeo.networking2.config.ServerConfig
import com.vimeo.networking2.requests.AuthService
import com.vimeo.networking2.requests.clientcredentials.ClientCredentialsAuthenticator
import com.vimeo.networking2.requests.clientcredentials.ClientCredentialsInteractor
<<<<<<< HEAD
import com.vimeo.networking2.requests.signin.SignInAuthInteractor
import com.vimeo.networking2.requests.signin.SignInAuthenticator
=======
>>>>>>> 4bee17d0
import okhttp3.Credentials

/**
 * Authentication with email, google, facebook or pincode.
 *
 * @param serverConfig All the server configuration (client id and secret, custom interceptors,
 *                     read timeouts, base url etc...) that can be set for authentication and
 *                     making requests.
 */
class Authenticator(private val serverConfig: ServerConfig) {

    /**
     * Get the Retrofit service for authentication endpoints.
     */
    private val authService by lazy {
        val retrofit = RetrofitSetupModule.retrofit(serverConfig)
        retrofit.create(AuthService::class.java)
    }
<<<<<<< HEAD

    /**
     * Client id and client secret headers.
     */
    private val authHeaders: String =
        Credentials.basic(
            serverConfig.clientId,
            serverConfig.clientSecret
        )
=======
>>>>>>> 4bee17d0

    /**
     * Client id and client secret headers.
     */
<<<<<<< HEAD
    fun clientCredentials(): ClientCredentialsAuthenticator =
        ClientCredentialsInteractor(
            authService,
            authHeaders,
            serverConfig.scopes
        )

    /**
     * Authenticate by supplying a Facebook or Google token.
     */
    fun signIn(): SignInAuthenticator = SignInAuthInteractor(authService, authHeaders)
=======
    private val authHeaders: String =
        Credentials.basic(
            serverConfig.clientId,
            serverConfig.clientSecret
        )
>>>>>>> 4bee17d0

    /**
     * Authenticate with a client id and client secret.
     */
    fun clientCredentials(): ClientCredentialsAuthenticator =
        ClientCredentialsInteractor(
            authService,
            authHeaders,
            serverConfig.scopes
        )
}<|MERGE_RESOLUTION|>--- conflicted
+++ resolved
@@ -5,12 +5,9 @@
 import com.vimeo.networking2.requests.AuthService
 import com.vimeo.networking2.requests.clientcredentials.ClientCredentialsAuthenticator
 import com.vimeo.networking2.requests.clientcredentials.ClientCredentialsInteractor
-<<<<<<< HEAD
+import okhttp3.Credentials
 import com.vimeo.networking2.requests.signin.SignInAuthInteractor
 import com.vimeo.networking2.requests.signin.SignInAuthenticator
-=======
->>>>>>> 4bee17d0
-import okhttp3.Credentials
 
 /**
  * Authentication with email, google, facebook or pincode.
@@ -28,7 +25,6 @@
         val retrofit = RetrofitSetupModule.retrofit(serverConfig)
         retrofit.create(AuthService::class.java)
     }
-<<<<<<< HEAD
 
     /**
      * Client id and client secret headers.
@@ -38,13 +34,10 @@
             serverConfig.clientId,
             serverConfig.clientSecret
         )
-=======
->>>>>>> 4bee17d0
 
     /**
-     * Client id and client secret headers.
+     * Authenticate with a client id and client secret.
      */
-<<<<<<< HEAD
     fun clientCredentials(): ClientCredentialsAuthenticator =
         ClientCredentialsInteractor(
             authService,
@@ -56,21 +49,5 @@
      * Authenticate by supplying a Facebook or Google token.
      */
     fun signIn(): SignInAuthenticator = SignInAuthInteractor(authService, authHeaders)
-=======
-    private val authHeaders: String =
-        Credentials.basic(
-            serverConfig.clientId,
-            serverConfig.clientSecret
-        )
->>>>>>> 4bee17d0
 
-    /**
-     * Authenticate with a client id and client secret.
-     */
-    fun clientCredentials(): ClientCredentialsAuthenticator =
-        ClientCredentialsInteractor(
-            authService,
-            authHeaders,
-            serverConfig.scopes
-        )
 }