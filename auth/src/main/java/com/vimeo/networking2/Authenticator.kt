--- conflicted
+++ resolved
@@ -1,17 +1,9 @@
 package com.vimeo.networking2
 
 import com.vimeo.networking2.config.ServerConfig
-<<<<<<< HEAD
-import com.vimeo.networking2.requests.AuthService
-import com.vimeo.networking2.requests.clientcredentials.ClientCredentialsAuthenticator
-import com.vimeo.networking2.requests.clientcredentials.ClientCredentialsInteractor
-import okhttp3.Credentials
-import com.vimeo.networking2.requests.signin.SignInAuthInteractor
-import com.vimeo.networking2.requests.signin.SignInAuthenticator
-=======
 import com.vimeo.networking2.requests.AuthCallback
 import com.vimeo.networking2.requests.VimeoRequest
->>>>>>> c2630c82
+import com.vimeo.networking2.requests.interactors.SocialAuthParams
 
 /**
  * API that allow you to make the following authentication requests:
@@ -60,6 +52,22 @@
     fun clientCredentials(authCallback: AuthCallback): VimeoRequest
 
     /**
+     * Authenticate via Google.
+     *
+     * @param params            Provide Google auth token, email and GDPR option for authentication.
+     * @param authCallback      Callback to be notified of the result of the request.
+     */
+    fun google(params: SocialAuthParams, authCallback: AuthCallback): VimeoRequest
+
+    /**
+     * Authenticate via Facebook.
+     *
+     * @param params            Provide Facebook auth token, email and GDPR option for authentication.
+     * @param authCallback      Callback to be notified of the result of the request.
+     */
+    fun facebook(params: SocialAuthParams, authCallback: AuthCallback): VimeoRequest
+
+    /**
      * Factory to create an instance of [Authenticator].
      */
     companion object Factory {
@@ -74,22 +82,4 @@
 
     }
 
-<<<<<<< HEAD
-    /**
-     * Authenticate with a client id and client secret.
-     */
-    fun clientCredentials(): ClientCredentialsAuthenticator =
-        ClientCredentialsInteractor(
-            authService,
-            authHeaders,
-            serverConfig.scopes
-        )
-
-    /**
-     * Authenticate by supplying a Facebook or Google token.
-     */
-    fun signIn(): SignInAuthenticator = SignInAuthInteractor(authService, authHeaders)
-
-=======
->>>>>>> c2630c82
 }