package com.vimeo.networking2.internal

import com.vimeo.networking2.*
import okhttp3.ResponseBody
import retrofit2.Call
import retrofit2.Callback
import retrofit2.Converter
import retrofit2.Response
import java.util.concurrent.Executor

/**
 * A custom Retrofit call adapter. This was created in order to parse an error response from the API
 * in a background thread and return the result in the calling thread.
 *
 * @param call                  Retrofit call object.
 * @param callbackExecutor      Callback executor set by Retrofit to return the result. Retrofit
 *                              itself sets it to the main thread on Android. If the executor is
 *                              null, then the callback will be executed on the thread provided by
 *                              OkHttp's dispatcher.
 * @param responseBodyConverter Converter to convert the error response to [ApiError].
 */
internal class VimeoCallAdapter<T>(
    private val call: Call<T>,
    private val callbackExecutor: Executor?,
    private val responseBodyConverter: Converter<ResponseBody, ApiError>
) : VimeoCall<T> {

    override fun enqueue(callback: VimeoCallback<T>): VimeoRequest {
        call.enqueue(object : Callback<T> {
            override fun onResponse(call: Call<T>, response: Response<T>) {

                if (response.hasBody()) {
                    callbackExecutor.sendResponse { callback.onSuccess(ApiResponse.Success(response.body()!!)) }
                } else {
                    val apiError = response.parseApiError()
                    if (apiError != null) {
                        callbackExecutor.sendResponse { callback.onApiError(ApiResponse.Failure.ApiFailure(apiError)) }
                    } else {
                        callbackExecutor.sendResponse { callback.onGenericError(ApiResponse.Failure.GenericFailure(response.code())) }
                    }
                }
            }

            override fun onFailure(call: Call<T>, t: Throwable) {
                callbackExecutor.sendResponse { callback.onExceptionError(ApiResponse.Failure.ExceptionFailure(t)) }
            }
        })
        return CancellableVimeoRequest(call)
    }

    override fun enqueueError(apiError: ApiError, callback: ApiErrorVimeoCallback): VimeoRequest {
<<<<<<< HEAD
        callbackExecutor.sendResponse { callback.onApiError(ApiResponse.Failure.ApiFailure(apiError)) }
        return NoOpVimeoRequest()
=======
        callbackExecutor.sendResponse { callback.onApiError(apiError) }
        return NoOpVimeoRequest
>>>>>>> 5e98bb33
    }

    /**
     * Send response on [callbackExecutor] if it is not null. Otherwise, send
     * the response synchronously on the background thread.
     */
    private fun Executor?.sendResponse(action: () -> Unit) {
        this?.execute(action) ?: action()
    }

    /**
     * Determine is the response has a body.
     */
    private fun Response<T>.hasBody() = isSuccessful && body() != null

    /**
     * Parse the error body into a [ApiError] object.
     */
    private fun Response<T>.parseApiError() = errorBody()?.let { responseBodyConverter.convert(it) }

    /**
     * Cancel API request.
     */
    override fun cancel() {
        call.cancel()
    }

    /**
     * Clone call.
     */
    override fun clone() = VimeoCallAdapter(call.clone(), callbackExecutor, responseBodyConverter)
}<|MERGE_RESOLUTION|>--- conflicted
+++ resolved
@@ -49,13 +49,8 @@
     }
 
     override fun enqueueError(apiError: ApiError, callback: ApiErrorVimeoCallback): VimeoRequest {
-<<<<<<< HEAD
         callbackExecutor.sendResponse { callback.onApiError(ApiResponse.Failure.ApiFailure(apiError)) }
-        return NoOpVimeoRequest()
-=======
-        callbackExecutor.sendResponse { callback.onApiError(apiError) }
         return NoOpVimeoRequest
->>>>>>> 5e98bb33
     }
 
     /**
